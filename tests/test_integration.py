"""Chemprop integration tests."""
from flask import url_for
from io import BytesIO
import json
import os
from tempfile import TemporaryDirectory
from typing import List
import unittest
from unittest import TestCase
from unittest.mock import patch

import numpy as np
import pandas as pd
from parameterized import parameterized

from chemprop.constants import TEST_SCORES_FILE_NAME
from chemprop.hyperparameter_optimization import chemprop_hyperopt
from chemprop.interpret import chemprop_interpret
from chemprop.sklearn_predict import sklearn_predict
from chemprop.sklearn_train import sklearn_train
from chemprop.train import (
    chemprop_train,
    chemprop_predict,
    evaluate_predictions,
    chemprop_fingerprint,
)
from chemprop.web.wsgi import build_app
from chemprop.spectra_utils import normalize_spectra, load_phase_mask
from chemprop.features import load_features


TEST_DATA_DIR = "tests/data"
SEED = 0
EPOCHS = 10
NUM_FOLDS = 3
NUM_ITER = 2
SIZE = 10
DEPTH = 2
DELTA = 0.025


class ChempropTests(TestCase):
    @staticmethod
    def create_raw_train_args(
        dataset_type: str,
        metric: str,
        save_dir: str,
        model_type: str = "chemprop",
        flags: List[str] = None,
    ) -> List[str]:
        """Creates a list of raw command line arguments for training."""
        return (
            [
                "train",  # Note: not actually used, just a placeholder
                "--data_path",
                os.path.join(
                    TEST_DATA_DIR, f"{dataset_type}.csv"
                ),  # Note: adding another --data_path argument will overwrite this one
                "--dataset_type",
                dataset_type,
                "--epochs",
                str(EPOCHS),
                "--num_folds",
                str(NUM_FOLDS),
                "--seed",
                str(SEED),
                "--metric",
                metric,
                "--save_dir",
                save_dir,
                "--hidden_size",
                str(SIZE),
                "--ffn_hidden_size",
                str(SIZE),
                "--depth",
                str(DEPTH),
                "--quiet",
                "--empty_cache",
            ]
            + (["--model_type", model_type] if model_type != "chemprop" else [])
            + (flags if flags is not None else [])
        )

    @staticmethod
    def create_raw_predict_args(
        dataset_type: str, preds_path: str, checkpoint_dir: str, flags: List[str] = None
    ) -> List[str]:
        """Creates a list of raw command line arguments for predicting."""
        return [
            "predict",  # Note: not actually used, just a placeholder
            "--test_path",
            os.path.join(TEST_DATA_DIR, f"{dataset_type}_test_smiles.csv"),
            "--preds_path",
            preds_path,
            "--checkpoint_dir",
            checkpoint_dir,
        ] + (flags if flags is not None else [])

    @staticmethod
    def create_raw_hyperopt_args(
        dataset_type: str, config_save_path: str, save_dir: str, flags: List[str] = None
    ) -> List[str]:
        """Creates a list of raw command line arguments for hyperparameter optimization."""
        return [
            "hyperopt",  # Note: not actually used, just a placeholder
            "--data_path",
            os.path.join(TEST_DATA_DIR, f"{dataset_type}.csv"),
            "--dataset_type",
            dataset_type,
            "--epochs",
            str(EPOCHS),
            "--num_iter",
            str(NUM_ITER),
            "--config_save_path",
            config_save_path,
            "--save_dir",
            save_dir,
            "--quiet",
            "--empty_cache",
        ] + (flags if flags is not None else [])

    @staticmethod
    def create_raw_interpret_args(
        dataset_type: str, checkpoint_dir: str, flags: List[str] = None
    ) -> List[str]:
        """Creates a list of raw command line arguments for interpretation."""
        return [
            "interpret",  # Note: not actually used, just a placeholder
            "--data_path",
            os.path.join(TEST_DATA_DIR, f"{dataset_type}_test_smiles.csv"),
            "--checkpoint_dir",
            checkpoint_dir,
        ] + (flags if flags is not None else [])

    def train(
        self,
        dataset_type: str,
        metric: str,
        save_dir: str,
        model_type: str = "chemprop",
        flags: List[str] = None,
    ):
        # Set up command line arguments
        raw_args = self.create_raw_train_args(
            dataset_type=dataset_type,
            metric=metric,
            save_dir=save_dir,
            model_type=model_type,
            flags=flags,
        )

        # Train
        with patch("sys.argv", raw_args):
            command_line = " ".join(raw_args[1:])

            if model_type == "chemprop":
                print(f"python train.py {command_line}")
                chemprop_train()
            else:
                print(f"python sklearn_train.py {command_line}")
                sklearn_train()

    def predict(
        self,
        dataset_type: str,
        preds_path: str,
        save_dir: str,
        model_type: str = "chemprop",
        flags: List[str] = None,
    ):
        # Set up command line arguments
        raw_args = self.create_raw_predict_args(
            dataset_type=dataset_type, preds_path=preds_path, checkpoint_dir=save_dir, flags=flags
        )

        # Predict
        with patch("sys.argv", raw_args):
            command_line = " ".join(raw_args[1:])

            if model_type == "chemprop":
                print(f"python predict.py {command_line}")
                chemprop_predict()
            else:
                print(f"python sklearn_predict.py {command_line}")
                sklearn_predict()

    def hyperopt(
        self, dataset_type: str, config_save_path: str, save_dir: str, flags: List[str] = None
    ):
        # Set up command line arguments
        raw_args = self.create_raw_hyperopt_args(
            dataset_type=dataset_type,
            config_save_path=config_save_path,
            save_dir=save_dir,
            flags=flags,
        )

        # Hyperopt
        with patch("sys.argv", raw_args):
            command_line = " ".join(raw_args[1:])
            print(f"python hyperparameter_optimization.py {command_line}")
            chemprop_hyperopt()

    def interpret(self, dataset_type: str, checkpoint_dir: str, flags: List[str] = None):
        # Set up command line arguments
        raw_args = self.create_raw_interpret_args(
            dataset_type=dataset_type, checkpoint_dir=checkpoint_dir, flags=flags
        )

        # Interpret
        with patch("sys.argv", raw_args):
            command_line = " ".join(raw_args[1:])
            print(f"python interpret.py {command_line}")
            chemprop_interpret()

    def fingerprint(
        self,
        dataset_type: str,
        checkpoint_dir: str,
        fingerprint_path: str,
        fingerprint_flags: List[str],
    ):
        # Set up command line arguments
        raw_args = self.create_raw_predict_args(
            dataset_type=dataset_type,
            preds_path=fingerprint_path,
            checkpoint_dir=checkpoint_dir,
            flags=fingerprint_flags,
        )

        # Fingerprint
        with patch("sys.argv", raw_args):
            command_line = " ".join(raw_args[1:])
            print(f"python fingerprint.py {command_line}")
            chemprop_fingerprint()
    
    @parameterized.expand(
        [
            ("sklearn_random_forest", "random_forest", "rmse", 1.582733),
            ("sklearn_svm", "svm", "rmse", 1.698927),
            ("chemprop", "chemprop", "rmse", 2.338310289),
            (
                "chemprop_scaffold_split",
                "chemprop",
                "rmse",
                2.2983865,
                ["--split_type", "scaffold_balanced"],
            ),
            (
                "chemprop_morgan_features_generator",
                "chemprop",
                "rmse",
                2.0438637,
                ['--features_generator', 'morgan']
        ),
        (
                'sklearn_random_forest_rdkit_features_path',
                'random_forest',
                'rmse',
                0.691494,
                ['--features_path', os.path.join(TEST_DATA_DIR, 'regression.npz'), '--no_features_scaling']
        ),
        (
                'sklearn_svm_rdkit_features_path',
                'svm',
                'rmse',
                1.022634,
                ['--features_path', os.path.join(TEST_DATA_DIR, 'regression.npz'), '--no_features_scaling']
        ),
        (
                'chemprop_rdkit_features_path',
                'chemprop',
                'rmse',
                2.14015989,
                ['--features_path', os.path.join(TEST_DATA_DIR, 'regression.npz'), '--no_features_scaling', '--save_smiles_splits']
        ),
        (
<<<<<<< HEAD
                'chemprop_features_generator_features_path',
                'chemprop',
                'rmse',
=======
                'sklearn_random_forest_rdkit_features_path',
                'random_forest',
                'rmse',
                0.691494,
                ['--features_path', os.path.join(TEST_DATA_DIR, 'regression.npz'), '--no_features_scaling']
        ),
        (
                'sklearn_svm_rdkit_features_path',
                'svm',
                'rmse',
                1.022634,
                ['--features_path', os.path.join(TEST_DATA_DIR, 'regression.npz'), '--no_features_scaling']
        ),
        (
                'chemprop_rdkit_features_path',
                'chemprop',
                'rmse',
                2.14015989,
                ['--features_path', os.path.join(TEST_DATA_DIR, 'regression.npz'), '--no_features_scaling', '--save_smiles_splits']
        ),
        (
                'chemprop_features_generator_features_path',
                'chemprop',
                'rmse',
>>>>>>> 64543427
                1.59283050,
                ['--features_generator', 'morgan', '--features_path', os.path.join(TEST_DATA_DIR, 'regression.npz'), '--no_features_scaling']
        ),
        (
                'chemprop_bounded_mse_loss',
                'chemprop',
                'bounded_mse',
                5.52281852,
                [
                    "--loss_function",
                    "bounded_mse",
                    "--data_path",
                    os.path.join(TEST_DATA_DIR, "regression_inequality.csv"),
                ],
            ),
        ]
    )
    def test_train_single_task_regression(
        self,
        name: str,
        model_type: str,
        metric: str,
        expected_score: float,
        train_flags: List[str] = None,
    ):
        with TemporaryDirectory() as save_dir:
            # Train
            self.train(
                dataset_type="regression",
                metric=metric,
                save_dir=save_dir,
                model_type=model_type,
                flags=train_flags,
            )

            # Check results
            test_scores_data = pd.read_csv(os.path.join(save_dir, TEST_SCORES_FILE_NAME))
            test_scores = np.array(test_scores_data[f"Mean {metric}"])
            self.assertEqual(len(test_scores), 1)

            mean_score = np.mean(test_scores)
            self.assertAlmostEqual(mean_score, expected_score, delta=DELTA * expected_score)

    @parameterized.expand(
        [
            (
                "chemprop",
                "chemprop",
                "auc",
                0.52783634,
                ["--class_balance", "--split_sizes", "0.4", "0.3", "0.3"],
            ),
            (
                "chemprop_morgan_features_generator",
                "chemprop",
                "auc",
                0.519689086,
                [
                    "--features_generator",
                    "morgan",
                    "--class_balance",
                    "--split_sizes",
                    "0.4",
                    "0.3",
                    "0.3",
                ],
            ),
            (
                "chemprop_rdkit_features_path",
                "chemprop",
                "auc",
                0.466828424,
                ['--features_path', os.path.join(TEST_DATA_DIR, 'classification.npz'), '--no_features_scaling', '--class_balance', '--split_sizes', '0.4', '0.3', '0.3', '--save_smiles_splits']
        ),
        (
                'chemprop_features_generator_features_path',
                'chemprop',
                'auc',
<<<<<<< HEAD
=======
                0.466828424,
                ['--features_path', os.path.join(TEST_DATA_DIR, 'classification.npz'), '--no_features_scaling', '--class_balance', '--split_sizes', '0.4', '0.3', '0.3', '--save_smiles_splits']
        ),
        (
                'chemprop_features_generator_features_path',
                'chemprop',
                'auc',
>>>>>>> 64543427
                0.499183589,
                ['--features_generator', 'morgan', '--features_path', os.path.join(TEST_DATA_DIR, 'classification.npz'), '--no_features_scaling', '--class_balance', '--split_sizes', '0.4', '0.3', '0.3']
        ),
        (
                'chemprop_mcc_metric',
                'chemprop',
                'mcc',
                0.014589067,
                [
                    "--metric",
                    "mcc",
                    "--data_path",
                    os.path.join(TEST_DATA_DIR, "classification_common.csv"),
                    "--class_balance",
                ],
            ),
            (
                "chemprop_f1_metric",
                "chemprop",
                "f1",
                0.190841899,
                [
                    "--metric",
                    "f1",
                    "--data_path",
                    os.path.join(TEST_DATA_DIR, "classification_common.csv"),
                    "--class_balance",
                ],
            ),
            (
                "chemprop_mcc_loss",
                "chemprop",
                "auc",
                0.55505265,
                [
                    "--loss_function",
                    "mcc",
                    "--data_path",
                    os.path.join(TEST_DATA_DIR, "classification_common.csv"),
                    "--class_balance",
                ],
            ),
        ]
    )
    def test_train_multi_task_classification(
        self,
        name: str,
        model_type: str,
        metric: str,
        expected_score: float,
        train_flags: List[str] = None,
    ):
        with TemporaryDirectory() as save_dir:
            # Train
            self.train(
                dataset_type="classification",
                metric=metric,
                save_dir=save_dir,
                model_type=model_type,
                flags=train_flags,
            )

            # Check results
            test_scores_data = pd.read_csv(os.path.join(save_dir, TEST_SCORES_FILE_NAME))
            test_scores = np.array(test_scores_data[f"Mean {metric}"])
            mean_score = np.mean(np.array(test_scores))
            self.assertAlmostEqual(mean_score, expected_score, delta=DELTA * expected_score)

    @parameterized.expand(
        [
            ("sklearn_random_forest", "random_forest", 0.9455894),
            ("sklearn_svm", "svm", 1.0151356),
            ("chemprop", "chemprop", 2.4145471),
            (
                "chemprop_morgan_features_generator",
                "chemprop",
                2.4703284,
                ['--features_generator', 'morgan'],
                ['--features_generator', 'morgan']
        ),
        (
                'sklearn_random_forest_rdkit_features_path',
                'random_forest',
                0.2954347,
                ['--features_path', os.path.join(TEST_DATA_DIR, 'regression.npz'), '--no_features_scaling'],
                ['--features_path', os.path.join(TEST_DATA_DIR, 'regression_test.npz'), '--no_features_scaling']
        ),
        (
                'sklearn_svm_rdkit_features_path',
                'svm',
                0.4112432,
                ['--features_path', os.path.join(TEST_DATA_DIR, 'regression.npz'), '--no_features_scaling'],
                ['--features_path', os.path.join(TEST_DATA_DIR, 'regression_test.npz'), '--no_features_scaling']
        ),
        (
                'sklearn_random_forest_rdkit_features_path',
                'random_forest',
                0.2954347,
                ['--features_path', os.path.join(TEST_DATA_DIR, 'regression.npz'), '--no_features_scaling'],
                ['--features_path', os.path.join(TEST_DATA_DIR, 'regression_test.npz'), '--no_features_scaling']
        ),
        (
                'sklearn_svm_rdkit_features_path',
                'svm',
                0.4112432,
                ['--features_path', os.path.join(TEST_DATA_DIR, 'regression.npz'), '--no_features_scaling'],
                ['--features_path', os.path.join(TEST_DATA_DIR, 'regression_test.npz'), '--no_features_scaling']
        ),
        (
                'chemprop_rdkit_features_path',
                'chemprop',
                1.51978455,
                ['--features_path', os.path.join(TEST_DATA_DIR, 'regression.npz'), '--no_features_scaling', '--save_smiles_splits'],
                ['--features_path', os.path.join(TEST_DATA_DIR, 'regression_test.npz'), '--no_features_scaling']
        ),
        (
                'chemprop_features_generator_features_path',
                'chemprop',
                0.59545263,
                ['--features_generator', 'morgan', '--features_path', os.path.join(TEST_DATA_DIR, 'regression.npz'), '--no_features_scaling'],
                ['--features_generator', 'morgan', '--features_path', os.path.join(TEST_DATA_DIR, 'regression_test.npz'), '--no_features_scaling']
        )
    ])
    def test_predict_single_task_regression(self,
                                            name: str,
                                            model_type: str,
                                            expected_score: float,
                                            train_flags: List[str] = None,
                                            predict_flags: List[str] = None):
        with TemporaryDirectory() as save_dir:
            # Train
            dataset_type = "regression"
            self.train(
                dataset_type=dataset_type,
                metric="rmse",
                save_dir=save_dir,
                model_type=model_type,
                flags=train_flags,
            )

            # Predict
            preds_path = os.path.join(save_dir, "preds.csv")
            self.predict(
                dataset_type=dataset_type,
                preds_path=preds_path,
                save_dir=save_dir,
                model_type=model_type,
                flags=predict_flags,
            )

            # Check results
            pred = pd.read_csv(preds_path)
            true = pd.read_csv(os.path.join(TEST_DATA_DIR, f"{dataset_type}_test_true.csv"))
            self.assertEqual(list(pred.keys()), list(true.keys()))
            self.assertEqual(list(pred["smiles"]), list(true["smiles"]))

            pred, true = pred.drop(columns=["smiles"]), true.drop(columns=["smiles"])
            pred, true = pred.to_numpy(), true.to_numpy()
            mse = float(np.mean((pred - true) ** 2))
            self.assertAlmostEqual(mse, expected_score, delta=DELTA*expected_score)

    def test_predict_individual_ensemble(self):
        with TemporaryDirectory() as save_dir:
            # Train
            dataset_type = "regression"
            self.train(dataset_type=dataset_type, metric="rmse", save_dir=save_dir)

            # Predict
            preds_path = os.path.join(save_dir, "preds.csv")
            self.predict(
                dataset_type=dataset_type,
                preds_path=preds_path,
                save_dir=save_dir,
                flags=["--individual_ensemble_predictions"],
            )

            pred = pd.read_csv(preds_path)
            columns = list(pred.columns)
            expected_columns = ["smiles", "logSolubility"] + [
                f"logSolubility_model_{idx}" for idx in range(NUM_FOLDS)
            ]
            self.assertTrue(columns == expected_columns)

    @parameterized.expand(
        [
            (
                "chemprop",
                "chemprop",
                0.238491358,
                ["--class_balance", "--split_sizes", "0.4", "0.3", "0.3"],
            ),
            (
                "chemprop_morgan_features_generator",
                "chemprop",
                0.254056869,
                ['--features_generator', 'morgan', '--class_balance', '--split_sizes', '0.4', '0.3', '0.3'],
                ['--features_generator', 'morgan']
        ),
        (
                'chemprop_rdkit_features_path',
                'chemprop',
                0.307159229,
                ['--features_path', os.path.join(TEST_DATA_DIR, 'classification.npz'), '--no_features_scaling', '--class_balance', '--split_sizes', '0.4', '0.3', '0.3', '--save_smiles_splits'],
                ['--features_path', os.path.join(TEST_DATA_DIR, 'classification_test.npz'), '--no_features_scaling']
        ),
        (
                'chemprop_features_generator_features_path',
                'chemprop',
                0.193924687,
                ['--features_generator', 'morgan', '--features_path', os.path.join(TEST_DATA_DIR, 'classification.npz'), '--no_features_scaling', '--class_balance', '--split_sizes', '0.4', '0.3', '0.3'],
                ['--features_generator', 'morgan', '--features_path', os.path.join(TEST_DATA_DIR, 'classification_test.npz'), '--no_features_scaling']
        )
    ])
    def test_predict_multi_task_classification(self,
                                               name: str,
                                               model_type: str,
                                               expected_score: float,
                                               train_flags: List[str] = None,
                                               predict_flags: List[str] = None):
        with TemporaryDirectory() as save_dir:
            # Train
            dataset_type = "classification"
            self.train(
                dataset_type=dataset_type,
                metric="auc",
                save_dir=save_dir,
                model_type=model_type,
                flags=train_flags,
            )

            # Predict
            preds_path = os.path.join(save_dir, "preds.csv")
            self.predict(
                dataset_type=dataset_type,
                preds_path=preds_path,
                save_dir=save_dir,
                model_type=model_type,
                flags=predict_flags,
            )

            # Check results
            pred = pd.read_csv(preds_path)
            true = pd.read_csv(os.path.join(TEST_DATA_DIR, f"{dataset_type}_test_true.csv"))
            self.assertEqual(list(pred.keys()), list(true.keys()))
            self.assertEqual(list(pred["smiles"]), list(true["smiles"]))

            pred, true = pred.drop(columns=["smiles"]), true.drop(columns=["smiles"])
            pred, true = pred.to_numpy(), true.to_numpy()
            mse = float(np.nanmean((pred - true) ** 2))
            self.assertAlmostEqual(mse, expected_score, delta=DELTA * expected_score)

    def test_chemprop_hyperopt(self):
        with TemporaryDirectory() as save_dir:
            # Train
            config_save_path = os.path.join(save_dir, "config.json")
            self.hyperopt(
                dataset_type="regression", config_save_path=config_save_path, save_dir=save_dir
            )

            # Check results
            with open(config_save_path) as f:
                config = json.load(f)

            parameters = {
                "depth": (2, 6),
                "hidden_size": (300, 2400),
                "ffn_hidden_size": (300, 2400),
                "ffn_num_layers": (1, 3),
                "dropout": (0.0, 0.4),
            }

            self.assertEqual(set(config.keys()), set(parameters.keys()))

            for parameter, (min_value, max_value) in parameters.items():
                self.assertTrue(min_value <= config[parameter] <= max_value)

    @parameterized.expand(
        [
            ("chemprop",),
            (
                "chemprop_morgan_features_generator",
                ["--features_generator", "morgan"],
                ["--features_generator", "morgan"],
            ),
        ]
    )
    def test_interpret_single_task_regression(
        self, name: str, train_flags: List[str] = None, interpret_flags: List[str] = None
    ):
        with TemporaryDirectory() as save_dir:
            # Train
            dataset_type = "regression"
            self.train(
                dataset_type=dataset_type, metric="rmse", save_dir=save_dir, flags=train_flags
            )

            # Interpret
            try:
                self.interpret(
                    dataset_type=dataset_type, checkpoint_dir=save_dir, flags=interpret_flags
                )
            except Exception as e:
                self.fail(f"Interpretation failed with error: {e}")

    def test_chemprop_web(self):
        with TemporaryDirectory() as root_dir:
            app = build_app(root_folder=root_dir, init_db=True)

            app.config["TESTING"] = True
            app.config["SERVER_NAME"] = "localhost"

            data_path = "regression.csv"
            test_path = "regression_test_smiles.csv"
            dataset_name = "regression_data"
            dataset_type = "regression"
            checkpoint_name = "regression_ckpt"
            ckpt_name = data_name = "1"
            epochs = 3
            ensemble_size = 1

            with open(os.path.join(TEST_DATA_DIR, data_path)) as f:
                train_data = BytesIO(f.read().encode("utf-8"))

            with open(os.path.join(TEST_DATA_DIR, test_path)) as f:
                test_smiles = f.read()

            with app.app_context():
                with app.test_client() as client:
                    response = client.get("/")
                    self.assertEqual(response.status_code, 200)

                    # Upload data
                    response = client.post(
                        url_for("upload_data", return_page="home"),
                        data={"dataset": (train_data, data_path), "datasetName": dataset_name},
                    )
                    self.assertEqual(response.status_code, 302)

                    # Train
                    response = client.post(
                        url_for("train"),
                        data={
                            "dataName": data_name,
                            "epochs": epochs,
                            "ensembleSize": ensemble_size,
                            "checkpointName": checkpoint_name,
                            "datasetType": dataset_type,
                            "useProgressBar": False,
                        },
                    )
                    self.assertEqual(response.status_code, 200)

                    # Predict
                    response = client.post(
                        url_for("predict"),
                        data={"checkpointName": ckpt_name, "textSmiles": test_smiles},
                    )
                    self.assertEqual(response.status_code, 200)

    @parameterized.expand([
        (
            'spectra',
            'chemprop',
            0.09920149,
            [
                '--data_path', os.path.join(TEST_DATA_DIR, 'spectra.csv'),
                '--features_path', os.path.join(TEST_DATA_DIR, 'spectra_features.csv'),
                '--split_type', 'random_with_repeated_smiles', '--save_smiles_splits'
            ]
        ),
        (
            'spectra_excluded_targets',
            'chemprop',
            0.08912992,
            [
                '--data_path', os.path.join(TEST_DATA_DIR, 'spectra_exclusions.csv'),
                '--features_path', os.path.join(TEST_DATA_DIR, 'spectra_features.csv'),
                '--split_type', 'random_with_repeated_smiles', '--save_smiles_splits'
            ]
        ),
        (
            'spectra_phase_features',
            'chemprop',
            0.0747605825,
            [
                '--data_path', os.path.join(TEST_DATA_DIR, 'spectra_exclusions.csv'),
                '--phase_features_path', os.path.join(TEST_DATA_DIR, 'spectra_features.csv'),
                '--spectra_phase_mask_path', os.path.join(TEST_DATA_DIR, 'spectra_mask.csv'),
                '--split_type', 'random_with_repeated_smiles'
            ]
        ),
    ])
    def test_train_spectra(self,
                                          name: str,
                                          model_type: str,
                                          expected_score: float,
                                          train_flags: List[str] = None):
        with TemporaryDirectory() as save_dir:
            # Train
            metric = "sid"
            self.train(
                dataset_type="spectra",
                metric=metric,
                save_dir=save_dir,
                model_type=model_type,
                flags=train_flags,
            )

            # Check results
            test_scores_data = pd.read_csv(os.path.join(save_dir, TEST_SCORES_FILE_NAME))
            test_scores = np.array(test_scores_data[f"Mean {metric}"])
            self.assertEqual(len(test_scores), 1)

            mean_score = np.mean(test_scores)
            self.assertAlmostEqual(mean_score, expected_score, delta=DELTA * expected_score)

    @parameterized.expand([
        (
            'spectra',
            'chemprop',
            0.074686983,
            0,
            [
                '--data_path', os.path.join(TEST_DATA_DIR, 'spectra.csv'),
                '--features_path', os.path.join(TEST_DATA_DIR, 'spectra_features.csv'),
                '--split_type', 'random_with_repeated_smiles', '--save_smiles_splits'
            ],
            [
                '--features_path', os.path.join(TEST_DATA_DIR, 'spectra_features.csv'),
            ]
        ),
        (
            'spectra_phase_features',
            'chemprop',
            0.076007918,
            284,
            [
                '--data_path', os.path.join(TEST_DATA_DIR, 'spectra_exclusions.csv'),
                '--phase_features_path', os.path.join(TEST_DATA_DIR, 'spectra_features.csv'),
                '--spectra_phase_mask_path', os.path.join(TEST_DATA_DIR, 'spectra_mask.csv'),
                '--split_type', 'random_with_repeated_smiles'
            ],
            [
                '--phase_features_path', os.path.join(TEST_DATA_DIR, 'spectra_features.csv'),
            ]
        ),
    ])
    def test_predict_spectra(self,
                                            name: str,
                                            model_type: str,
                                            expected_score: float,
                                            expected_nans: int,
                                            train_flags: List[str] = None,
                                            predict_flags: List[str] = None):
        with TemporaryDirectory() as save_dir:
            # Train
            dataset_type = "spectra"
            self.train(
                dataset_type=dataset_type,
                metric="sid",
                save_dir=save_dir,
                model_type=model_type,
                flags=train_flags,
            )

            # Predict
            preds_path = os.path.join(save_dir, "preds.csv")
            self.predict(
                dataset_type=dataset_type,
                preds_path=preds_path,
                save_dir=save_dir,
                model_type=model_type,
                flags=predict_flags,
            )

            # Check results
            pred = pd.read_csv(preds_path)
            true = pd.read_csv(os.path.join(TEST_DATA_DIR, "spectra.csv"))
            self.assertEqual(list(pred.keys()), list(true.keys()))
            self.assertEqual(list(pred["smiles"]), list(true["smiles"]))

            pred, true = pred.drop(columns=["smiles"]), true.drop(columns=["smiles"])
            pred, true = pred.to_numpy(), true.to_numpy()
            phase_features = load_features(predict_flags[1])
            if "--spectra_phase_mask_path" in train_flags:
                mask = load_phase_mask(train_flags[5])
            else:
                mask = None
            true = normalize_spectra(true, phase_features, mask)
            sid = evaluate_predictions(
                preds=pred,
                targets=true,
                num_tasks=len(true[0]),
                metrics=["sid"],
                dataset_type="spectra",
            )["sid"][0]
            self.assertAlmostEqual(sid, expected_score, delta=DELTA * expected_score)
            self.assertEqual(np.sum(np.isnan(pred)), expected_nans)

    @parameterized.expand(
        [
            (
                "chemprop_reaction",
                "chemprop",
                2.3338595,
                [
                    "--reaction",
                    "--data_path",
                    os.path.join(TEST_DATA_DIR, "reaction_regression.csv"),
                ],
            ),
            (
                "chemprop_scaffold_split",
                "chemprop",
                2.18239804,
                [
                    "--reaction",
                    "--data_path",
                    os.path.join(TEST_DATA_DIR, "reaction_regression.csv"),
                    "--split_type",
                    "scaffold_balanced",
                ],
            ),
            (
                "chemprop_morgan_features_generator",
                "chemprop",
                3.122113679,
                [
                    "--reaction",
                    "--data_path",
                    os.path.join(TEST_DATA_DIR, "reaction_regression.csv"),
                    "--features_generator",
                    "morgan",
                ],
            ),
            (
                "chemprop_reaction_explicit_h",
                "chemprop",
                2.34536046,
                [
                    "--reaction",
                    "--data_path",
                    os.path.join(TEST_DATA_DIR, "reaction_regression.csv"),
                    "--explicit_h",
                ],
            ),
        ]
    )
    def test_train_single_task_regression_reaction(
        self, name: str, model_type: str, expected_score: float, train_flags: List[str] = None
    ):
        with TemporaryDirectory() as save_dir:
            # Train
            metric = "rmse"
            self.train(
                dataset_type="regression",
                metric=metric,
                save_dir=save_dir,
                model_type=model_type,
                flags=train_flags,
            )

            # Check results
            test_scores_data = pd.read_csv(os.path.join(save_dir, TEST_SCORES_FILE_NAME))
            test_scores = np.array(test_scores_data[f"Mean {metric}"])
            self.assertEqual(len(test_scores), 1)

            mean_score = np.mean(test_scores)
            self.assertAlmostEqual(mean_score, expected_score, delta=DELTA * expected_score)

    @parameterized.expand(
        [
            (
                "chemprop",
                "chemprop",
                "auc",
                0.6644781145,
                [
                    "--number_of_molecules",
                    "2",
                    "--data_path",
                    os.path.join(TEST_DATA_DIR, "classification_multimolecule.csv"),
                ],
            )
        ]
    )
    def test_single_task_multimolecule_classification(
        self,
        name: str,
        model_type: str,
        metric: str,
        expected_score: float,
        train_flags: List[str] = None,
    ):
        with TemporaryDirectory() as save_dir:
            # Train
            self.train(
                dataset_type="classification",
                metric=metric,
                save_dir=save_dir,
                model_type=model_type,
                flags=train_flags,
            )

            # Check results
            test_scores_data = pd.read_csv(os.path.join(save_dir, TEST_SCORES_FILE_NAME))
            test_scores = np.array(test_scores_data[f"Mean {metric}"])

            mean_score = np.mean(test_scores)
            self.assertAlmostEqual(mean_score, expected_score, delta=DELTA * expected_score)

    @parameterized.expand(
        [
            (
                "chemprop",
                "chemprop",
                31.669185768,
                ["--fingerprint_type", "MPN"],
                ["--split_sizes", "0.4", "0.3", "0.3"],
            ),
            (
                "chemprop",
                "chemprop",
                26.903715076,
                ["--fingerprint_type", "last_FFN"],
                ["--split_sizes", "0.4", "0.3", "0.3"],
            ),
        ]
    )
    def test_single_task_fingerprint(
        self,
        name: str,
        model_type: str,
        expected_score: float,
        fingerprint_flags: List[str],
        train_flags: List[str] = None,
    ):
        with TemporaryDirectory() as save_dir:
            # Train
            dataset_type = "classification"
            self.train(
                dataset_type=dataset_type,
                metric="auc",
                save_dir=save_dir,
                model_type=model_type,
                flags=train_flags,
            )

            # Fingerprint
            fingerprint_path = os.path.join(save_dir, "fingerprints.csv")
            self.fingerprint(
                dataset_type=dataset_type,
                checkpoint_dir=save_dir,
                fingerprint_path=fingerprint_path,
                fingerprint_flags=fingerprint_flags,
            )

            fingerprints = pd.read_csv(fingerprint_path).drop(["smiles"], axis=1)
            self.assertAlmostEqual(
                np.sum(fingerprints.to_numpy()), expected_score, delta=DELTA * expected_score
            )

    @parameterized.expand(
        [
            (
                "chemprop",
                "chemprop",
                ["--fingerprint_type", "MPN"],
                True,
                [
                    "--number_of_molecules",
                    "2",
                    "--data_path",
                    os.path.join(TEST_DATA_DIR, "classification_multimolecule.csv"),
                ],
            ),
            (
                "chemprop",
                "chemprop",
                ["--fingerprint_type", "MPN"],
                False,
                [
                    "--number_of_molecules",
                    "2",
                    "--data_path",
                    os.path.join(TEST_DATA_DIR, "classification_multimolecule.csv"),
                    "--mpn_shared",
                ],
            ),
            (
                "chemprop",
                "chemprop",
                ["--fingerprint_type", "last_FFN"],
                True,
                [
                    "--number_of_molecules",
                    "2",
                    "--data_path",
                    os.path.join(TEST_DATA_DIR, "classification_multimolecule.csv"),
                ],
            ),
        ]
    )
    def test_multimolecule_fingerprint_with_single_input(
        self,
        name: str,
        model_type: str,
        fingerprint_flags: List[str],
        exception_thrown: bool,
        train_flags: List[str] = None,
    ):
        with TemporaryDirectory() as save_dir:
            # Train
            dataset_type = "classification"
            self.train(
                dataset_type=dataset_type,
                metric="auc",
                save_dir=save_dir,
                model_type=model_type,
                flags=train_flags,
            )

            # Predict
            fingerprint_path = os.path.join(save_dir, "fingerprints.csv")

            # Check to make sure that an exception is thrown for cases where the model isn't built with --mpn-shared and with a fingerprint
            # type of MPN
            if exception_thrown:
                with self.assertRaises(ValueError):
                    self.fingerprint(
                        dataset_type=dataset_type,
                        checkpoint_dir=save_dir,
                        fingerprint_path=fingerprint_path,
                        fingerprint_flags=fingerprint_flags,
                    )
            else:
                self.fingerprint(
                    dataset_type=dataset_type,
                    checkpoint_dir=save_dir,
                    fingerprint_path=fingerprint_path,
                    fingerprint_flags=fingerprint_flags,
                )
                fingerprints = pd.read_csv(fingerprint_path)
                test_input = pd.read_csv(
                    os.path.join(TEST_DATA_DIR, f"{dataset_type}_test_smiles.csv")
                )

                self.assertEqual(
                    list(fingerprints["smiles"].values), list(test_input["smiles"].values)
                )

    @parameterized.expand(
        [
            (
                "chemprop_reaction_solvent",
                "chemprop",
                3.0195756,
                [
                    "--reaction_solvent",
                    "--number_of_molecules",
                    "2",
                    "--data_path",
                    os.path.join(TEST_DATA_DIR, "reaction_solvent_regression.csv"),
                ],
            ),
            (
                "chemprop_morgan_features_generator",
                "chemprop",
                3.34822937696,
                [
                    "--reaction_solvent",
                    "--number_of_molecules",
                    "2",
                    "--data_path",
                    os.path.join(TEST_DATA_DIR, "reaction_solvent_regression.csv"),
                    "--features_generator",
                    "morgan",
                ],
            ),
            (
                "chemprop_reaction_solvent_explicit_h",
                "chemprop",
                3.01241762,
                [
                    "--reaction_solvent",
                    "--number_of_molecules",
                    "2",
                    "--data_path",
                    os.path.join(TEST_DATA_DIR, "reaction_solvent_regression.csv"),
                    "--explicit_h",
                ],
            ),
            (
                "chemprop_reaction_solvent_explicit_h_adding_h",
                "chemprop",
                2.984292677,
                [
                    "--reaction_solvent",
                    "--number_of_molecules",
                    "2",
                    "--data_path",
                    os.path.join(TEST_DATA_DIR, "reaction_solvent_regression.csv"),
                    "--explicit_h",
                    "--adding_h",
                ],
            ),
            (
                "chemprop_reaction_solvent_diff_mpn_size",
                "chemprop",
                2.730379557,
                [
                    "--reaction_solvent",
                    "--number_of_molecules",
                    "2",
                    "--data_path",
                    os.path.join(TEST_DATA_DIR, "reaction_solvent_regression.csv"),
                    "--hidden_size",
                    "500",
                    "--hidden_size_solvent",
                    "250",
                ],
            ),
        ]
    )
    def test_train_single_task_regression_reaction_solvent(
        self, name: str, model_type: str, expected_score: float, train_flags: List[str] = None
    ):
        with TemporaryDirectory() as save_dir:
            # Train
            metric = "rmse"
            self.train(
                dataset_type="regression",
                metric=metric,
                save_dir=save_dir,
                model_type=model_type,
                flags=train_flags,
            )

            # Check results
            test_scores_data = pd.read_csv(os.path.join(save_dir, TEST_SCORES_FILE_NAME))
            test_scores = np.array(test_scores_data[f"Mean {metric}"])
            self.assertEqual(len(test_scores), 1)

            mean_score = np.mean(test_scores)
            self.assertAlmostEqual(mean_score, expected_score, delta=DELTA*expected_score)

    @parameterized.expand([(
        9450.06996,
        'ensemble',
        None,
        'nll',
        [],
        [],
    ),
    (
        -2.0835368,
        'mve',
        None,
        'nll',
        ['--loss_function', 'mve'],
        [],
    ),
    (
        -2.12500003,
        'evidential_epistemic',
        None,
        'nll',
        ['--loss_function', 'evidential'],
        [],
    ),
    (
        -2.0854637,
        'evidential_aleatoric',
        None,
        'nll',
        ['--loss_function', 'evidential'],
        [],
    ),
    (
        -2.0130289,
        'evidential_total',
        None,
        'nll',
        ['--loss_function', 'evidential'],
        [],
    ),
    (
        0.7223842,
        'dropout',
        'zscaling',
        'ence',
        ['--num_folds', '1'],
        [],
    ),
    (
        -1.9783182,
        'ensemble',
        'zscaling',
        'nll',
        [],
        [],
    ),
    (
        6.94374243,
        'ensemble',
        'tscaling',
        'nll',
        ['--num_folds','5'],
        [],
    ),
    (
        0.480757667,
        'ensemble',
        'zelikman_interval',
        'ence',
        [],
        [],
    ),
    (
        -2.0896678,
        'mve',
        'mve_weighting',
        'nll',
        ['--loss_function', 'mve'],
        [],
    ),
    (
        0.486563126,
        'ensemble',
        None,
        'miscalibration_area',
        [],
        [],
    ),
    (
        99.40899,
        'ensemble',
        None,
        'ence',
        [],
        [],
    ),
    # (
    #     0.0239197,
    #     'ensemble',
    #     None,
    #     'spearman',
    #     [],
    #     [],
    # ),
    ])
    def test_uncertainty_regression(
        self,
        expected_score: float,
        uncertainty_method: str,
        calibration_method: str,
        evaluation_methods: str,
        train_flags: List[str] = None,
        predict_flags: List[str] = None,
    ):
        with TemporaryDirectory() as save_dir:
            data_path = os.path.join(TEST_DATA_DIR, "regression_multitask.csv")
            train_flags.extend(["--data_path", data_path])

            self.train(
                dataset_type="regression", metric="rmse", save_dir=save_dir, flags=train_flags
            )

            test_path = os.path.join(TEST_DATA_DIR, "regression_multitask_gaps.csv")
            eval_path = os.path.join(save_dir, "eval_scores.csv")
            predict_flags.extend(["--evaluation_scores_path", eval_path, "--test_path", test_path])
            if uncertainty_method is not None:
                predict_flags.extend(["--uncertainty_method", uncertainty_method])
            if calibration_method is not None:
                predict_flags.extend(
                    ["--calibration_method", calibration_method, "--calibration_path", test_path]
                )
            if evaluation_methods is not None:
                predict_flags.extend(["--evaluation_methods", evaluation_methods])
            self.predict(
                dataset_type="regression",
                preds_path=os.path.join(save_dir, "preds.csv"),
                save_dir=save_dir,
                flags=predict_flags,
            )
            evaluation_scores_data = pd.read_csv(eval_path)

            self.assertAlmostEqual(
                evaluation_scores_data["homo"][0],
                expected_score,
                delta=np.abs(expected_score * DELTA),
            )

    @parameterized.expand(
        [
            (
                0.66787529,
                "classification",
                "platt",
                "nll",
                ["--number_of_molecules", "2"],
                ["--number_of_molecules", "2"],
            ),
            (
                0.6411087455,
                "classification",
                "isotonic",
                "nll",
                ["--number_of_molecules", "2"],
                ["--number_of_molecules", "2"],
            ),
            (
                0.6254826255,
                "classification",
                "isotonic",
                "accuracy",
                ["--number_of_molecules", "2"],
                ["--number_of_molecules", "2"],
            ),
        ]
    )
    def test_uncertainty_class(
        self,
        expected_score: float,
        uncertainty_method: str,
        calibration_method: str,
        evaluation_methods: str,
        train_flags: List[str] = None,
        predict_flags: List[str] = None,
    ):
        with TemporaryDirectory() as save_dir:
            test_path = os.path.join(TEST_DATA_DIR, "classification_multimolecule.csv")
            train_flags.extend(["--data_path", test_path])
            self.train(
                dataset_type="classification",
                metric="binary_cross_entropy",
                save_dir=save_dir,
                flags=train_flags,
            )
            eval_path = os.path.join(save_dir, "eval_scores.csv")
            predict_flags.extend(["--evaluation_scores_path", eval_path, "--test_path", test_path])
            if uncertainty_method is not None:
                predict_flags.extend(["--uncertainty_method", uncertainty_method])
            if calibration_method is not None:
                predict_flags.extend(
                    ["--calibration_method", calibration_method, "--calibration_path", test_path]
                )
            if evaluation_methods is not None:
                predict_flags.extend(["--evaluation_methods", evaluation_methods])
            self.predict(
                dataset_type="regression",
                preds_path=os.path.join(save_dir, "preds.csv"),
                save_dir=save_dir,
                flags=predict_flags,
            )
            evaluation_scores_data = pd.read_csv(eval_path)
            self.assertAlmostEqual(
                evaluation_scores_data["synergy"][0], expected_score, delta=expected_score * DELTA
            )

    @parameterized.expand(
        [
            ([[0.702]], None, "conformal_regression", "conformal_coverage", "0.3", [], []),
            ([[0.902]], None, "conformal_regression", "conformal_coverage", "0.1", [], []),
        ]
    )
    def test_conformal_regression(
        self,
        scores: List[List[float]],
        uncertainty_method: str,
        calibration_method: str,
        evaluation_methods: str,
        conformal_alpha: str,
        train_flags: List[str] = None,
        predict_flags: List[str] = None,
    ):
        with TemporaryDirectory() as save_dir:
            data_path = os.path.join(TEST_DATA_DIR, "regression.csv")
            train_flags.extend(["--data_path", data_path])

            self.train(
                dataset_type="regression", metric="rmse", save_dir=save_dir, flags=train_flags
            )
            eval_path = os.path.join(save_dir, "eval_scores.csv")
            test_path = os.path.join(TEST_DATA_DIR, "regression.csv")
            preds_path = os.path.join(save_dir, "preds.csv")
            predict_flags.extend(["--evaluation_scores_path", eval_path, "--test_path", test_path])
            if uncertainty_method is not None:
                predict_flags.extend(["--uncertainty_method", uncertainty_method])
            if conformal_alpha is not None:
                predict_flags.extend(["--conformal_alpha", conformal_alpha])
            if calibration_method is not None:
                predict_flags.extend(
                    ["--calibration_method", calibration_method, "--calibration_path", test_path]
                )
            if evaluation_methods is not None:
                predict_flags.extend(["--evaluation_methods", evaluation_methods])
            self.predict(
                dataset_type="regression",
                preds_path=preds_path,
                save_dir=save_dir,
                flags=predict_flags,
            )
            evaluation_scores = (
                pd.read_csv(eval_path).drop(columns=["evaluation_method"]).to_numpy()
            )
            np.testing.assert_array_almost_equal(evaluation_scores, scores, decimal=3)
    
    @parameterized.expand(
        [
            ([[0.900013]], None, "conformal", "conformal_coverage", "0.1", [], []),
            ([[0.900013]], None, "conformal_adaptive", "conformal_coverage", "0.1", [], []),
        ]
    )
    def test_conformal_multiclass(
        self,
        scores: List[List[float]],
        uncertainty_method: str,
        calibration_method: str,
        evaluation_methods: str,
        conformal_alpha: str,
        train_flags: List[str] = None,
        predict_flags: List[str] = None,
    ):
        with TemporaryDirectory() as save_dir:
            data_path = os.path.join(TEST_DATA_DIR, "tox21class.csv")
            train_flags.extend(["--data_path", data_path, "--multiclass_num_classes", "11"])

            self.train(
                dataset_type="multiclass",
                metric="cross_entropy",
                save_dir=save_dir,
                flags=train_flags,
            )
            eval_path = os.path.join(save_dir, "eval_scores.csv")
            test_path = os.path.join(TEST_DATA_DIR, "tox21class.csv")
            preds_path = os.path.join(save_dir, "preds.csv")
            predict_flags.extend(["--evaluation_scores_path", eval_path, "--test_path", test_path])
            if uncertainty_method is not None:
                predict_flags.extend(["--uncertainty_method", uncertainty_method])
            if conformal_alpha is not None:
                predict_flags.extend(["--conformal_alpha", conformal_alpha])
            if calibration_method is not None:
                predict_flags.extend(
                    ["--calibration_method", calibration_method, "--calibration_path", test_path]
                )
            if evaluation_methods is not None:
                predict_flags.extend(["--evaluation_methods", evaluation_methods])
            self.predict(
                dataset_type="multiclass",
                preds_path=preds_path,
                save_dir=save_dir,
                flags=predict_flags,
            )
            evaluation_scores = (
                pd.read_csv(eval_path).drop(columns=["evaluation_method"]).to_numpy()
            )
            np.testing.assert_array_almost_equal(evaluation_scores, scores, decimal=3)

    @parameterized.expand(
        [
            (
                [[0.992, 0.998, 0.95, 1, 0.996, 1, 1, 1, 0.992, 1, 1, 1]],
                None,
                "conformal",
                "conformal_coverage",
                "0.1",
                [],
                [],
            )
        ]
    )
    def test_conformal_multilabel(
        self,
        scores: List[List[float]],
        uncertainty_method: str,
        calibration_method: str,
        evaluation_methods: str,
        conformal_alpha: str,
        train_flags: List[str] = None,
        predict_flags: List[str] = None,
    ):
        with TemporaryDirectory() as save_dir:
            data_path = os.path.join(TEST_DATA_DIR, "classification.csv")
            train_flags.extend(["--data_path", data_path])

            self.train(
                dataset_type="classification", metric="auc", save_dir=save_dir, flags=train_flags
            )
            eval_path = os.path.join(save_dir, "eval_scores.csv")
            test_path = os.path.join(TEST_DATA_DIR, "classification.csv")
            preds_path = os.path.join(save_dir, "preds.csv")
            predict_flags.extend(["--evaluation_scores_path", eval_path, "--test_path", test_path])
            if uncertainty_method is not None:
                predict_flags.extend(["--uncertainty_method", uncertainty_method])
            if conformal_alpha is not None:
                predict_flags.extend(["--conformal_alpha", conformal_alpha])
            if calibration_method is not None:
                predict_flags.extend(
                    ["--calibration_method", calibration_method, "--calibration_path", test_path]
                )
            if evaluation_methods is not None:
                predict_flags.extend(["--evaluation_methods", evaluation_methods])
            self.predict(
                dataset_type="classification",
                preds_path=preds_path,
                save_dir=save_dir,
                flags=predict_flags,
            )
            evaluation_scores = (
                pd.read_csv(eval_path).drop(columns=["evaluation_method"]).to_numpy()
            )
            print(evaluation_scores)
            np.testing.assert_array_almost_equal(evaluation_scores, scores, decimal=3)

    @parameterized.expand([
        (
                'chemprop_atomic_bond_targets',
                'chemprop',
                8.710007,
                ['--data_path', os.path.join(TEST_DATA_DIR, 'atomic_bond_regression.csv'),
                 '--is_atom_bond_targets',
                 '--adding_h']
        ),
        (
                'chemprop_atomic_bond_targets_constraints',
                'chemprop',
                8.435722,
                ['--data_path', os.path.join(TEST_DATA_DIR, 'atomic_bond_regression.csv'),
                 '--constraints_path', os.path.join(TEST_DATA_DIR, 'atomic_bond_constraints.csv'),
                 '--is_atom_bond_targets',
                 '--adding_h']
        ),
        (
                'chemprop_atomic_bond_targets_no_shared_atom_bond_ffn',
                'chemprop',
                8.619740,
                ['--data_path', os.path.join(TEST_DATA_DIR, 'atomic_bond_regression.csv'),
                 '--is_atom_bond_targets',
                 '--adding_h',
                 '--no_shared_atom_bond_ffn']
        ),
        (
                'chemprop_atomic_bond_targets_constraints_no_adding_bond_types',
                'chemprop',
                8.780137,
                ['--data_path', os.path.join(TEST_DATA_DIR, 'atomic_bond_regression.csv'),
                 '--is_atom_bond_targets',
                 '--adding_h',
                 '--no_adding_bond_types']
        ),
        (
                'chemprop_atomic_bond_targets_weights_ffn_num_layers',
                'chemprop',
                8.765641,
                ['--data_path', os.path.join(TEST_DATA_DIR, 'atomic_bond_regression.csv'),
                 '--constraints_path', os.path.join(TEST_DATA_DIR, 'atomic_bond_constraints.csv'),
                 '--is_atom_bond_targets',
                 '--adding_h',
                 '--weights_ffn_num_layers', '3']
        )
    ])
    def test_train_multi_task_regression_atomic_bond_targets(self,
                                                             name: str,
                                                             model_type: str,
                                                             expected_score: float,
                                                             train_flags: List[str] = None):
        with TemporaryDirectory() as save_dir:
            # Train
            metric = 'rmse'
            self.train(
                dataset_type = 'regression',
                metric = metric,
                save_dir = save_dir,
                model_type = model_type,
                flags = train_flags
            )

            # Check results
            test_scores_data = pd.read_csv(os.path.join(save_dir, TEST_SCORES_FILE_NAME))
            test_scores = test_scores_data[f'Mean {metric}']
            self.assertEqual(len(test_scores), 10)

            mean_score = test_scores.mean()
            self.assertAlmostEqual(mean_score, expected_score, delta=DELTA * expected_score)

    @parameterized.expand([
        (
                'chemprop_atomic_bond_targets',
                'chemprop',
                8.710007,
                ['--data_path', os.path.join(TEST_DATA_DIR, 'atomic_bond_regression.csv'),
                 '--is_atom_bond_targets',
                 '--adding_h']
        ),
        (
                'chemprop_atomic_bond_targets_constraints',
                'chemprop',
                8.435722,
                ['--data_path', os.path.join(TEST_DATA_DIR, 'atomic_bond_regression.csv'),
                 '--constraints_path', os.path.join(TEST_DATA_DIR, 'atomic_bond_constraints.csv'),
                 '--is_atom_bond_targets',
                 '--adding_h']
        ),
        (
                'chemprop_atomic_bond_targets_no_shared_atom_bond_ffn',
                'chemprop',
                8.619740,
                ['--data_path', os.path.join(TEST_DATA_DIR, 'atomic_bond_regression.csv'),
                 '--is_atom_bond_targets',
                 '--adding_h',
                 '--no_shared_atom_bond_ffn']
        ),
        (
                'chemprop_atomic_bond_targets_constraints_no_adding_bond_types',
                'chemprop',
                8.780137,
                ['--data_path', os.path.join(TEST_DATA_DIR, 'atomic_bond_regression.csv'),
                 '--is_atom_bond_targets',
                 '--adding_h',
                 '--no_adding_bond_types']
        ),
        (
                'chemprop_atomic_bond_targets_weights_ffn_num_layers',
                'chemprop',
                8.765641,
                ['--data_path', os.path.join(TEST_DATA_DIR, 'atomic_bond_regression.csv'),
                 '--constraints_path', os.path.join(TEST_DATA_DIR, 'atomic_bond_constraints.csv'),
                 '--is_atom_bond_targets',
                 '--adding_h',
                 '--weights_ffn_num_layers', '3']
        )
    ])
    def test_train_multi_task_regression_atomic_bond_targets(self,
                                                             name: str,
                                                             model_type: str,
                                                             expected_score: float,
                                                             train_flags: List[str] = None):
        with TemporaryDirectory() as save_dir:
            # Train
            metric = 'rmse'
            self.train(
                dataset_type = 'regression',
                metric = metric,
                save_dir = save_dir,
                model_type = model_type,
                flags = train_flags
            )

            # Check results
            test_scores_data = pd.read_csv(os.path.join(save_dir, TEST_SCORES_FILE_NAME))
            test_scores = test_scores_data[f'Mean {metric}']
            self.assertEqual(len(test_scores), 10)

            mean_score = test_scores.mean()
            self.assertAlmostEqual(mean_score, expected_score, delta=DELTA * expected_score)


if __name__ == "__main__":
    unittest.main()<|MERGE_RESOLUTION|>--- conflicted
+++ resolved
@@ -275,11 +275,6 @@
                 ['--features_path', os.path.join(TEST_DATA_DIR, 'regression.npz'), '--no_features_scaling', '--save_smiles_splits']
         ),
         (
-<<<<<<< HEAD
-                'chemprop_features_generator_features_path',
-                'chemprop',
-                'rmse',
-=======
                 'sklearn_random_forest_rdkit_features_path',
                 'random_forest',
                 'rmse',
@@ -304,7 +299,6 @@
                 'chemprop_features_generator_features_path',
                 'chemprop',
                 'rmse',
->>>>>>> 64543427
                 1.59283050,
                 ['--features_generator', 'morgan', '--features_path', os.path.join(TEST_DATA_DIR, 'regression.npz'), '--no_features_scaling']
         ),
@@ -383,8 +377,6 @@
                 'chemprop_features_generator_features_path',
                 'chemprop',
                 'auc',
-<<<<<<< HEAD
-=======
                 0.466828424,
                 ['--features_path', os.path.join(TEST_DATA_DIR, 'classification.npz'), '--no_features_scaling', '--class_balance', '--split_sizes', '0.4', '0.3', '0.3', '--save_smiles_splits']
         ),
@@ -392,7 +384,6 @@
                 'chemprop_features_generator_features_path',
                 'chemprop',
                 'auc',
->>>>>>> 64543427
                 0.499183589,
                 ['--features_generator', 'morgan', '--features_path', os.path.join(TEST_DATA_DIR, 'classification.npz'), '--no_features_scaling', '--class_balance', '--split_sizes', '0.4', '0.3', '0.3']
         ),
