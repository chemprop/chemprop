--- conflicted
+++ resolved
@@ -770,7 +770,6 @@
 
     @parameterized.expand([
         (
-<<<<<<< HEAD
                 'chemprop',
                 'chemprop',
                 'auc',
@@ -911,8 +910,7 @@
 
                 self.assertEqual(list(fingerprints['smiles'].values), list(test_input['smiles'].values))
 
-
-=======
+    @parameterized.expand([(
                 'chemprop_reaction_solvent',
                 'chemprop',
                 2.912189,
@@ -972,7 +970,6 @@
 
             mean_score = test_scores.mean()
             self.assertAlmostEqual(mean_score, expected_score, delta=DELTA*expected_score)
->>>>>>> ac6bc9f5
 
 if __name__ == '__main__':
     unittest.main()