--- conflicted
+++ resolved
@@ -1195,48 +1195,6 @@
             self.assertEqual(len(test_scores), 1)
 
             mean_score = np.mean(test_scores)
-<<<<<<< HEAD
-            self.assertAlmostEqual(mean_score, expected_score, delta=DELTA * expected_score)
-
-    @parameterized.expand(
-        [
-            (9450.06996, "ensemble", None, "nll", [], []),
-            (-2.0835368, "mve", None, "nll", ["--loss_function", "mve"], []),
-            (
-                -2.12500003,
-                "evidential_epistemic",
-                None,
-                "nll",
-                ["--loss_function", "evidential"],
-                [],
-            ),
-            (
-                -2.0854637,
-                "evidential_aleatoric",
-                None,
-                "nll",
-                ["--loss_function", "evidential"],
-                [],
-            ),
-            (-2.0130289, "evidential_total", None, "nll", ["--loss_function", "evidential"], []),
-            (20.50925, "dropout", "zscaling", "ence", ["--num_folds", "1"], []),
-            (-1.9783182, "ensemble", "zscaling", "nll", [], []),
-            (6.94374243, "ensemble", "tscaling", "nll", ["--num_folds", "5"], []),
-            (39.07013967, "ensemble", "zelikman_interval", "ence", [], []),
-            (-2.0896678, "mve", "mve_weighting", "nll", ["--loss_function", "mve"], []),
-            (0.486563126, "ensemble", None, "miscalibration_area", [], []),
-            (757883.0509, "ensemble", None, "ence", [], []),
-            # (
-            #     0.0239197,
-            #     'ensemble',
-            #     None,
-            #     'spearman',
-            #     [],
-            #     [],
-            # ),
-        ]
-    )
-=======
             self.assertAlmostEqual(mean_score, expected_score, delta=DELTA*expected_score)
 
     @parameterized.expand([(
@@ -1344,7 +1302,6 @@
     #     [],
     # ),
     ])
->>>>>>> 641fdf3c
     def test_uncertainty_regression(
         self,
         expected_score: float,
