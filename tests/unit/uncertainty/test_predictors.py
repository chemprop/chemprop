from lightning import pytorch as pl
import pytest
import torch
from torch.utils.data import DataLoader

from chemprop.data import MoleculeDatapoint, MoleculeDataset, collate_batch
from chemprop.models import MPNN
from chemprop.uncertainty.predictor import (
    DropoutPredictor,
    EnsemblePredictor,
<<<<<<< HEAD
    EvidentialAleatoricPredictor,
    EvidentialEpistemicPredictor,
    EvidentialTotalPredictor,
    MVEPredictor,
=======
    NoUncertaintyPredictor,
>>>>>>> 1522beb7
)


@pytest.fixture
def dataloader(mol_regression_data):
    smis, Y = mol_regression_data
    data = [MoleculeDatapoint.from_smi(smi, y) for smi, y in zip(smis[:2], Y[:2])]
    dset = MoleculeDataset(data)

    return DataLoader(dset, 32, collate_fn=collate_batch)


@pytest.fixture
def trainer():
    return pl.Trainer(
        logger=False,
        enable_checkpointing=False,
        enable_progress_bar=False,
        enable_model_summary=False,
        accelerator="cpu",
        devices=1,
    )


def test_NoUncertaintyPredictor(data_dir, dataloader, trainer):
    model = MPNN.load_from_file(data_dir / "example_model_v2_regression_mol.pt")
    predictor = NoUncertaintyPredictor()
    preds, uncs = predictor(dataloader, [model], trainer)

    torch.testing.assert_close(preds, torch.tensor([[[2.25354], [2.23501]]]))
    assert uncs is None


def test_DropoutPredictor(data_dir, dataloader, trainer):
    model = MPNN.load_from_file(data_dir / "example_model_v2_regression_mol.pt")
    predictor = DropoutPredictor(ensemble_size=2, dropout=0.1)
    preds, uncs = predictor(dataloader, [model], trainer)

    assert torch.all(uncs != 0)
    assert getattr(model.message_passing.dropout, "p", None) == 0.0


def test_EnsemblePredictor(data_dir, dataloader, trainer):
    model1 = MPNN.load_from_file(data_dir / "example_model_v2_regression_mol.pt")
    model2 = MPNN.load_from_file(data_dir / "example_model_v2_regression_mol.pt")

    model2.predictor.output_transform = torch.nn.Identity()

    predictor = EnsemblePredictor()
    preds, uncs = predictor(dataloader, [model1, model2], trainer)

    torch.testing.assert_close(
        preds, torch.tensor([[[2.25354], [2.23501]], [[0.09652], [0.08291]]])
    )
    torch.testing.assert_close(uncs, torch.tensor([[[1.16318], [1.15788]]]))


def test_EnsemblePredictor_wrong_n_models():
    predictor = EnsemblePredictor()
    with pytest.raises(ValueError):
        predictor("mock_dataloader", ["mock_model"], "mock_trainer")


def test_MVEPredictor(data_dir, dataloader, trainer):
    model = MPNN.load_from_file(data_dir / "example_model_v2_regression_mve_mol.pt")
    predictor = MVEPredictor()
    preds, uncs = predictor(dataloader, [model], trainer)

    torch.testing.assert_close(preds, torch.tensor([[[2.10946], [2.10234]]]))
    torch.testing.assert_close(uncs, torch.tensor([[[1.27602], [1.28058]]]))


@pytest.mark.parametrize(
    "predictor_class, expected_preds, expected_uncs",
    [
        (
            EvidentialTotalPredictor,
            torch.tensor([[[2.09985], [2.09525]]]),
            torch.tensor([[[4.63703], [4.67548]]]),
        ),
        (
            EvidentialEpistemicPredictor,
            torch.tensor([[[2.09985], [2.09525]]]),
            torch.tensor([[[2.77602], [2.80313]]]),
        ),
        (
            EvidentialAleatoricPredictor,
            torch.tensor([[[2.09985], [2.09525]]]),
            torch.tensor([[[1.86101], [1.87234]]]),
        ),
    ],
)
def test_EvidentialPredictors(
    predictor_class, expected_preds, expected_uncs, data_dir, dataloader, trainer
):
    model = MPNN.load_from_file(data_dir / "example_model_v2_regression_evidential_mol.pt")

    predictor = predictor_class()
    preds, uncs = predictor(dataloader, [model], trainer)

    torch.testing.assert_close(preds, expected_preds)
    torch.testing.assert_close(uncs, expected_uncs)<|MERGE_RESOLUTION|>--- conflicted
+++ resolved
@@ -8,14 +8,11 @@
 from chemprop.uncertainty.predictor import (
     DropoutPredictor,
     EnsemblePredictor,
-<<<<<<< HEAD
     EvidentialAleatoricPredictor,
     EvidentialEpistemicPredictor,
     EvidentialTotalPredictor,
     MVEPredictor,
-=======
     NoUncertaintyPredictor,
->>>>>>> 1522beb7
 )
 
 
