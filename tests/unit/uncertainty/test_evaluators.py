import pytest
import torch

<<<<<<< HEAD
from chemprop.uncertainty.evaluator import (
    MulticlassConformalEvaluator,
    MultilabelConformalEvaluator,
    RegressionConformalEvaluator,
=======
from chemprop.uncertainty.evaluator import (  # CalibrationAreaEvaluator,; ConformalMulticlassEvaluator,; ConformalMultilabelEvaluator,; ConformalRegressionEvaluator,; ExpectedNormalizedErrorEvaluator,; MetricEvaluator,
    NLLClassEvaluator,
    NLLMulticlassEvaluator,
    NLLRegressionEvaluator,
    SpearmanEvaluator,
>>>>>>> e9223a6e
)


@pytest.mark.parametrize(
<<<<<<< HEAD
    "uncs,targets,mask,coverage",
    [
        (
            torch.tensor([[[1, 0], [0, 1]], [[0, 1], [1, 0]], [[1, 0], [1, 0]]]),
            torch.tensor([[0, 0], [1, 0], [1, 1]]),
            torch.ones([3, 2], dtype=torch.bool),
            torch.tensor([0.66666, 0.33333]),
        )
    ],
)
def test_MulticlassConformalEvaluator(uncs, targets, mask, coverage):
    """
    Testing the MulticlassConformalEvaluator
    """
    evaluator = MulticlassConformalEvaluator()
    coverage_cal = evaluator.evaluate(uncs, targets, mask)

    torch.testing.assert_close(coverage_cal, coverage)


@pytest.mark.parametrize(
    "uncs,targets,mask,coverage",
    [
        (
            torch.tensor([[0, 0, 0, 0], [0, 1, 1, 1], [0, 0, 0, 0]]),
            torch.tensor([[0, 0], [1, 0], [1, 1]]),
            torch.ones([3, 2], dtype=torch.bool),
            torch.tensor([0.66666, 0.33333]),
        )
    ],
)
def test_MultilabelConformalEvaluator(uncs, targets, mask, coverage):
    """
    Testing the MultilabelConformalEvaluator
    """
    evaluator = MultilabelConformalEvaluator()
    coverage_cal = evaluator.evaluate(uncs, targets, mask)

    torch.testing.assert_close(coverage_cal, coverage)


@pytest.mark.parametrize(
    "preds,uncs,targets,mask,coverage",
    [
        (
            torch.arange(100).unsqueeze(1),
            torch.arange(100).unsqueeze(1),
            torch.arange(10, 110).unsqueeze(1),
            torch.ones([100, 1], dtype=torch.bool),
            torch.tensor([0.8]),
        ),
        (
            torch.tensor([[0, 0.3, 1]]),
            torch.tensor([[0.4, 0.6, 0.8]]),
            torch.tensor([[0.5, 0.5, 0.5]]),
            torch.ones([1, 3], dtype=torch.bool),
            torch.tensor([0.0, 1.0, 0.0]),
        ),
        (
            torch.arange(100, 0, -1).unsqueeze(1),
            torch.full((100, 1), 140),
            torch.arange(1, 101, 1).unsqueeze(1),
            torch.ones([100, 1], dtype=torch.bool),
            torch.tensor([0.7]),
        ),
    ],
)
def test_RegressionConformalEvaluator(preds, uncs, targets, mask, coverage):
    """
    Testing the RegressionConformalEvaluator
    """
    evaluator = RegressionConformalEvaluator()
    coverage_cal = evaluator.evaluate(preds, uncs, targets, mask)

    torch.testing.assert_close(coverage_cal, coverage)
=======
    "uncs,targets,mask,likelihood",
    [
        (
            torch.tensor([[0.8]]),
            torch.ones([1, 1]),
            torch.ones([1, 1], dtype=bool),
            torch.tensor([0.8]),
        ),
        (
            torch.tensor([[0.8]]),
            torch.zeros([1, 1]),
            torch.ones([1, 1], dtype=bool),
            torch.tensor([0.2]),
        ),
    ],
)
def test_NLLClassEvaluator(uncs, targets, mask, likelihood):
    """
    Testing the NLLClassEvaluator
    """
    evaluator = NLLClassEvaluator()
    nll_calc = evaluator.evaluate(uncs, targets, mask)
    likelihood_calc = torch.exp(-1 * nll_calc)
    torch.testing.assert_close(likelihood_calc, likelihood)


@pytest.mark.parametrize(
    "uncs,targets,mask,likelihood",
    [
        (
            torch.tensor(
                [
                    [[0.29, 0.22, 0.49]],
                    [[0.35, 0.19, 0.46]],
                    [[0.55, 0.38, 0.07]],
                    [[0.15, 0.29, 0.56]],
                    [[0.08, 0.68, 0.24]],
                ]
            ),
            torch.tensor([[0], [2], [2], [0], [1]]),
            torch.ones([5, 1], dtype=bool),
            torch.tensor([0.24875443]),
        ),
        (
            torch.tensor(
                [
                    [[8.7385e-01, 8.3770e-04, 3.3212e-02, 9.2103e-02]],
                    [[7.2274e-03, 1.0541e-01, 8.8703e-01, 3.2886e-04]],
                    [[1.7376e-03, 9.9478e-01, 1.4227e-03, 2.0596e-03]],
                    [[2.6487e-04, 1.3251e-03, 2.4325e-02, 9.7409e-01]],
                ]
            ),
            torch.tensor([[0], [2], [1], [3]]),
            torch.ones([4, 1], dtype=bool),
            torch.tensor([0.93094635]),
        ),
    ],
)
def test_NLLMulticlassEvaluator(uncs, targets, mask, likelihood):
    """
    Testing the NLLMulticlassEvaluator
    """
    evaluator = NLLMulticlassEvaluator()
    nll_calc = evaluator.evaluate(uncs, targets, mask)
    likelihood_calc = torch.exp(-1 * nll_calc)
    torch.testing.assert_close(likelihood_calc, likelihood)


@pytest.mark.parametrize(
    "preds,uncs,targets,mask,likelihood",
    [
        (
            torch.zeros([1, 1]),
            torch.ones([1, 1]),
            torch.zeros([1, 1]),
            torch.ones([1, 1], dtype=bool),
            torch.tensor([0.39894228]),
        ),
        (
            torch.zeros([2, 2]),
            torch.ones([2, 2]),
            torch.zeros([2, 2]),
            torch.ones([2, 2], dtype=bool),
            torch.tensor([0.39894228, 0.39894228]),
        ),
    ],
)
def test_NLLRegressionEvaluator(preds, uncs, targets, mask, likelihood):
    """
    Testing the NLLRegressionEvaluator
    """
    evaluator = NLLRegressionEvaluator()
    nll_calc = evaluator.evaluate(preds, uncs, targets, mask)
    likelihood_calc = torch.exp(-1 * nll_calc)
    torch.testing.assert_close(likelihood_calc, likelihood)


@pytest.mark.parametrize(
    "preds,uncs,targets,mask,spearman_exp",
    [
        (
            torch.zeros(100, 1, dtype=float),
            torch.arange(1, 101, dtype=float).unsqueeze(1),
            torch.arange(1, 101, dtype=float).unsqueeze(1),
            torch.ones(100, 1, dtype=bool),
            torch.tensor([1.0]),
        ),
        (
            torch.zeros(100, 1, dtype=float),
            -torch.arange(1, 101, dtype=float).unsqueeze(1),
            torch.arange(1, 101, dtype=float).unsqueeze(1),
            torch.ones(100, 1, dtype=bool),
            torch.tensor([-1.0]),
        ),
    ],
)
def test_SpearmanEvaluator(preds, uncs, targets, mask, spearman_exp):
    """
    Testing the SpearmanEvaluator
    """
    evaluator = SpearmanEvaluator()
    area = evaluator.evaluate(preds, uncs, targets, mask)
    torch.testing.assert_close(area, spearman_exp)


# # Example
# @pytest.mark.parametrize(
#     "targets,preds,uncs,mask,coverage_exp",
#     [
#         (
#             torch.arange(100, 0, -1).view(100, 1),
#             torch.full((100, 1), 70),
#             torch.arange(1, 101).view(100, 1),
#             torch.full((1, 100), True, dtype=torch.bool),
#             torch.tensor([0.7]),
#         ),
#         (
#             torch.tensor([[0, 0.3, 1]]),
#             torch.tensor([[0.2, 0.3, 0.4]]),
#             torch.tensor([[0.5, 0.5, 0.5]]),
#             torch.full((3, 1), True, dtype=torch.bool),
#             torch.tensor([0, 1, 0]),
#         ),
#     ],
# )
# def test_ConformalRegressionEvaluator(preds, uncs, targets, mask, coverage_exp):
#     """
#     Testing the ConformalRegressionEvaluator
#     """
#     evaluator = ConformalRegressionEvaluator()
#     coverage = evaluator.evaluate(preds, uncs, targets, mask)

#     torch.testing.assert_close(coverage, coverage_exp, decimal=3)
>>>>>>> e9223a6e
<|MERGE_RESOLUTION|>--- conflicted
+++ resolved
@@ -1,99 +1,18 @@
 import pytest
 import torch
 
-<<<<<<< HEAD
 from chemprop.uncertainty.evaluator import (
     MulticlassConformalEvaluator,
     MultilabelConformalEvaluator,
-    RegressionConformalEvaluator,
-=======
-from chemprop.uncertainty.evaluator import (  # CalibrationAreaEvaluator,; ConformalMulticlassEvaluator,; ConformalMultilabelEvaluator,; ConformalRegressionEvaluator,; ExpectedNormalizedErrorEvaluator,; MetricEvaluator,
     NLLClassEvaluator,
     NLLMulticlassEvaluator,
     NLLRegressionEvaluator,
+    RegressionConformalEvaluator,
     SpearmanEvaluator,
->>>>>>> e9223a6e
-)
-
-
-@pytest.mark.parametrize(
-<<<<<<< HEAD
-    "uncs,targets,mask,coverage",
-    [
-        (
-            torch.tensor([[[1, 0], [0, 1]], [[0, 1], [1, 0]], [[1, 0], [1, 0]]]),
-            torch.tensor([[0, 0], [1, 0], [1, 1]]),
-            torch.ones([3, 2], dtype=torch.bool),
-            torch.tensor([0.66666, 0.33333]),
-        )
-    ],
-)
-def test_MulticlassConformalEvaluator(uncs, targets, mask, coverage):
-    """
-    Testing the MulticlassConformalEvaluator
-    """
-    evaluator = MulticlassConformalEvaluator()
-    coverage_cal = evaluator.evaluate(uncs, targets, mask)
-
-    torch.testing.assert_close(coverage_cal, coverage)
-
-
-@pytest.mark.parametrize(
-    "uncs,targets,mask,coverage",
-    [
-        (
-            torch.tensor([[0, 0, 0, 0], [0, 1, 1, 1], [0, 0, 0, 0]]),
-            torch.tensor([[0, 0], [1, 0], [1, 1]]),
-            torch.ones([3, 2], dtype=torch.bool),
-            torch.tensor([0.66666, 0.33333]),
-        )
-    ],
-)
-def test_MultilabelConformalEvaluator(uncs, targets, mask, coverage):
-    """
-    Testing the MultilabelConformalEvaluator
-    """
-    evaluator = MultilabelConformalEvaluator()
-    coverage_cal = evaluator.evaluate(uncs, targets, mask)
-
-    torch.testing.assert_close(coverage_cal, coverage)
-
-
-@pytest.mark.parametrize(
-    "preds,uncs,targets,mask,coverage",
-    [
-        (
-            torch.arange(100).unsqueeze(1),
-            torch.arange(100).unsqueeze(1),
-            torch.arange(10, 110).unsqueeze(1),
-            torch.ones([100, 1], dtype=torch.bool),
-            torch.tensor([0.8]),
-        ),
-        (
-            torch.tensor([[0, 0.3, 1]]),
-            torch.tensor([[0.4, 0.6, 0.8]]),
-            torch.tensor([[0.5, 0.5, 0.5]]),
-            torch.ones([1, 3], dtype=torch.bool),
-            torch.tensor([0.0, 1.0, 0.0]),
-        ),
-        (
-            torch.arange(100, 0, -1).unsqueeze(1),
-            torch.full((100, 1), 140),
-            torch.arange(1, 101, 1).unsqueeze(1),
-            torch.ones([100, 1], dtype=torch.bool),
-            torch.tensor([0.7]),
-        ),
-    ],
-)
-def test_RegressionConformalEvaluator(preds, uncs, targets, mask, coverage):
-    """
-    Testing the RegressionConformalEvaluator
-    """
-    evaluator = RegressionConformalEvaluator()
-    coverage_cal = evaluator.evaluate(preds, uncs, targets, mask)
-
-    torch.testing.assert_close(coverage_cal, coverage)
-=======
+)
+
+
+@pytest.mark.parametrize(
     "uncs,targets,mask,likelihood",
     [
         (
@@ -219,32 +138,79 @@
     torch.testing.assert_close(area, spearman_exp)
 
 
-# # Example
-# @pytest.mark.parametrize(
-#     "targets,preds,uncs,mask,coverage_exp",
-#     [
-#         (
-#             torch.arange(100, 0, -1).view(100, 1),
-#             torch.full((100, 1), 70),
-#             torch.arange(1, 101).view(100, 1),
-#             torch.full((1, 100), True, dtype=torch.bool),
-#             torch.tensor([0.7]),
-#         ),
-#         (
-#             torch.tensor([[0, 0.3, 1]]),
-#             torch.tensor([[0.2, 0.3, 0.4]]),
-#             torch.tensor([[0.5, 0.5, 0.5]]),
-#             torch.full((3, 1), True, dtype=torch.bool),
-#             torch.tensor([0, 1, 0]),
-#         ),
-#     ],
-# )
-# def test_ConformalRegressionEvaluator(preds, uncs, targets, mask, coverage_exp):
-#     """
-#     Testing the ConformalRegressionEvaluator
-#     """
-#     evaluator = ConformalRegressionEvaluator()
-#     coverage = evaluator.evaluate(preds, uncs, targets, mask)
-
-#     torch.testing.assert_close(coverage, coverage_exp, decimal=3)
->>>>>>> e9223a6e
+@pytest.mark.parametrize(
+    "uncs,targets,mask,coverage",
+    [
+        (
+            torch.tensor([[[1, 0], [0, 1]], [[0, 1], [1, 0]], [[1, 0], [1, 0]]]),
+            torch.tensor([[0, 0], [1, 0], [1, 1]]),
+            torch.ones([3, 2], dtype=torch.bool),
+            torch.tensor([0.66666, 0.33333]),
+        )
+    ],
+)
+def test_MulticlassConformalEvaluator(uncs, targets, mask, coverage):
+    """
+    Testing the MulticlassConformalEvaluator
+    """
+    evaluator = MulticlassConformalEvaluator()
+    coverage_cal = evaluator.evaluate(uncs, targets, mask)
+
+    torch.testing.assert_close(coverage_cal, coverage)
+
+
+@pytest.mark.parametrize(
+    "uncs,targets,mask,coverage",
+    [
+        (
+            torch.tensor([[0, 0, 0, 0], [0, 1, 1, 1], [0, 0, 0, 0]]),
+            torch.tensor([[0, 0], [1, 0], [1, 1]]),
+            torch.ones([3, 2], dtype=torch.bool),
+            torch.tensor([0.66666, 0.33333]),
+        )
+    ],
+)
+def test_MultilabelConformalEvaluator(uncs, targets, mask, coverage):
+    """
+    Testing the MultilabelConformalEvaluator
+    """
+    evaluator = MultilabelConformalEvaluator()
+    coverage_cal = evaluator.evaluate(uncs, targets, mask)
+
+    torch.testing.assert_close(coverage_cal, coverage)
+
+
+@pytest.mark.parametrize(
+    "preds,uncs,targets,mask,coverage",
+    [
+        (
+            torch.arange(100).unsqueeze(1),
+            torch.arange(100).unsqueeze(1),
+            torch.arange(10, 110).unsqueeze(1),
+            torch.ones([100, 1], dtype=torch.bool),
+            torch.tensor([0.8]),
+        ),
+        (
+            torch.tensor([[0, 0.3, 1]]),
+            torch.tensor([[0.4, 0.6, 0.8]]),
+            torch.tensor([[0.5, 0.5, 0.5]]),
+            torch.ones([1, 3], dtype=torch.bool),
+            torch.tensor([0.0, 1.0, 0.0]),
+        ),
+        (
+            torch.arange(100, 0, -1).unsqueeze(1),
+            torch.full((100, 1), 140),
+            torch.arange(1, 101, 1).unsqueeze(1),
+            torch.ones([100, 1], dtype=torch.bool),
+            torch.tensor([0.7]),
+        ),
+    ],
+)
+def test_RegressionConformalEvaluator(preds, uncs, targets, mask, coverage):
+    """
+    Testing the RegressionConformalEvaluator
+    """
+    evaluator = RegressionConformalEvaluator()
+    coverage_cal = evaluator.evaluate(preds, uncs, targets, mask)
+
+    torch.testing.assert_close(coverage_cal, coverage)