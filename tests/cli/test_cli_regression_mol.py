"""This tests the CLI functionality of training and predicting a regression model on a single molecule.
"""

import json

import pytest
import torch

from chemprop.cli.hpopt import NO_HYPEROPT, NO_OPTUNA, NO_RAY
from chemprop.cli.main import main
from chemprop.cli.train import FoundationModels, TrainSubcommand
from chemprop.models.model import MPNN

pytestmark = pytest.mark.CLI


@pytest.fixture
def data_path(data_dir):
    return (
        str(data_dir / "regression" / "mol" / "mol.csv"),
        str(data_dir / "regression" / "mol" / "descriptors.npz"),
        str(data_dir / "regression" / "mol" / "atom_features.npz"),
        str(data_dir / "regression" / "mol" / "bond_features.npz"),
        str(data_dir / "regression" / "mol" / "atom_descriptors.npz"),
    )


@pytest.fixture
def model_path(data_dir):
    return str(data_dir / "example_model_v2_regression_mol.pt")


@pytest.fixture
def extra_model_path(data_dir):
    return str(data_dir / "example_model_v2_regression_mol_with_metrics.ckpt")


@pytest.fixture
def mve_model_path(data_dir):
    return str(data_dir / "example_model_v2_regression_mve_mol.pt")


@pytest.fixture
def evidential_model_path(data_dir):
    return str(data_dir / "example_model_v2_regression_evidential_mol.pt")


@pytest.fixture
def config_path(data_dir):
    return str(data_dir / "regression" / "mol" / "config.toml")


@pytest.fixture
def augmented_data_path(data_dir):
    return str(data_dir / "regression" / "mol" / "augmented_mol.csv")


def test_train_quick(monkeypatch, data_path):
    input_path, *_ = data_path

    args = [
        "chemprop",
        "train",
        "-i",
        input_path,
        "--epochs",
        "3",
        "--num-workers",
        "0",
        "--show-individual-scores",
    ]

    with monkeypatch.context() as m:
        m.setattr("sys.argv", args)
        main()


def test_train_quick_from_foundation(monkeypatch, data_path):
    input_path, *_ = data_path

    for foundation in FoundationModels.keys():
        args = [
            "chemprop",
            "train",
            "-i",
            input_path,
            "--epochs",
            "3",
            "--num-workers",
            "0",
            "--show-individual-scores",
            "--from-foundation",
            foundation,
        ]

        with monkeypatch.context() as m:
            m.setattr("sys.argv", args)
            main()


def test_train_quick_from_local_foundation(monkeypatch, data_path, model_path):
    input_path, *_ = data_path

    args = [
        "chemprop",
        "train",
        "-i",
        input_path,
        "--epochs",
        "3",
        "--num-workers",
        "0",
        "--show-individual-scores",
        "--from-foundation",
        model_path,
    ]

    with monkeypatch.context() as m:
        m.setattr("sys.argv", args)
        main()


def test_train_config(monkeypatch, config_path, tmp_path):
    args = [
        "chemprop",
        "train",
        "--config-path",
        config_path,
        "--epochs",
        "3",
        "--num-workers",
        "0",
        "--save-dir",
        str(tmp_path),
    ]

    with monkeypatch.context() as m:
        m.setattr("sys.argv", args)
        main()

    new_config_path = tmp_path / "config.toml"
    parser = TrainSubcommand.parser

    new_args = parser.parse_args(["--config-path", str(new_config_path)])
    old_args = parser.parse_args(["--config-path", str(config_path)])

    for key, value in old_args.__dict__.items():
        if key not in ["config_path", "output_dir", "epochs"]:
            assert getattr(new_args, key) == value

    assert new_args.epochs == 3


def test_train_quick_features(monkeypatch, data_path):
    (
        input_path,
        descriptors_path,
        atom_features_path,
        bond_features_path,
        atom_descriptors_path,
    ) = data_path

    base_args = [
        "chemprop",
        "train",
        "-i",
        input_path,
        "--epochs",
        "3",
        "--num-workers",
        "0",
        "--descriptors-path",
        descriptors_path,
        "--atom-features-path",
        atom_features_path,
        "--bond-features-path",
        bond_features_path,
        "--atom-descriptors-path",
        atom_descriptors_path,
    ]

    task_types = ["", "regression-mve", "regression-evidential", "regression-quantile"]

    for task_type in task_types:
        args = base_args.copy()

        if task_type:
            args += ["--task-type", task_type]

        if task_type == "regression-evidential":
            args += ["--evidential-regularization", "0.2"]

        with monkeypatch.context() as m:
            m.setattr("sys.argv", args)
            main()


def test_predict_quick(monkeypatch, data_path, model_path):
    input_path, *_ = data_path
    args = ["chemprop", "predict", "-i", input_path, "--model-path", model_path]

    with monkeypatch.context() as m:
        m.setattr("sys.argv", args)
        main()


def test_predict_ensemble_quick(monkeypatch, data_path, model_path, extra_model_path):
    input_path, *_ = data_path
    args = [
        "chemprop",
        "predict",
        "-i",
        input_path,
        "--model-path",
        model_path,
        extra_model_path,
        "--uncertainty-method",
        "ensemble",
    ]

    with monkeypatch.context() as m:
        m.setattr("sys.argv", args)
        main()


def test_predict_dropout_quick(monkeypatch, data_path, model_path, extra_model_path):
    input_path, *_ = data_path
    args = [
        "chemprop",
        "predict",
        "-i",
        input_path,
        "--model-path",
        model_path,
        extra_model_path,
        "--uncertainty-method",
        "dropout",
    ]

    with monkeypatch.context() as m:
        m.setattr("sys.argv", args)
        main()


def test_predict_mve_quick(monkeypatch, data_path, mve_model_path):
    input_path, *_ = data_path
    args = [
        "chemprop",
        "predict",
        "-i",
        input_path,
        "--model-path",
        mve_model_path,
        "--cal-path",
        input_path,
        "--uncertainty-method",
        "mve",
        "--calibration-method",
        "zscaling",
        "--evaluation-methods",
        "nll-regression",
        "miscalibration_area",
        "ence",
        "spearman",
    ]

    with monkeypatch.context() as m:
        m.setattr("sys.argv", args)
        main()


def test_predict_evidential_quick(monkeypatch, data_path, evidential_model_path):
    input_path, *_ = data_path
    args = [
        "chemprop",
        "predict",
        "-i",
        input_path,
        "--model-path",
        evidential_model_path,
        "--cal-path",
        input_path,
        "--uncertainty-method",
        "evidential-total",
        "--calibration-method",
        "zscaling",
        "--evaluation-methods",
        "nll-regression",
        "miscalibration_area",
        "ence",
        "spearman",
    ]

    with monkeypatch.context() as m:
        m.setattr("sys.argv", args)
        main()


@pytest.mark.parametrize("ffn_block_index", ["0", "1"])
def test_fingerprint_quick(monkeypatch, data_path, model_path, ffn_block_index):
    input_path, *_ = data_path
    args = [
        "chemprop",
        "fingerprint",
        "-i",
        input_path,
        "--model-path",
        model_path,
        "--ffn-block-index",
        ffn_block_index,
    ]

    with monkeypatch.context() as m:
        m.setattr("sys.argv", args)
        main()


def test_train_output_structure(monkeypatch, data_path, tmp_path):
    input_path, *_ = data_path
    args = [
        "chemprop",
        "train",
        "-i",
        input_path,
        "--epochs",
        "3",
        "--num-workers",
        "0",
        "--save-dir",
        str(tmp_path),
        "--save-smiles-splits",
    ]

    with monkeypatch.context() as m:
        m.setattr("sys.argv", args)
        main()

    assert (tmp_path / "model_0" / "best.pt").exists()
    assert (tmp_path / "model_0" / "checkpoints" / "last.ckpt").exists()
    assert (tmp_path / "model_0" / "trainer_logs" / "version_0").exists()
    assert (tmp_path / "train_smiles.csv").exists()
    assert (tmp_path / "model_0" / "test_predictions.csv").exists()


def test_train_output_structure_replicate_ensemble(monkeypatch, data_path, tmp_path):
    input_path, *_ = data_path
    args = [
        "chemprop",
        "train",
        "-i",
        input_path,
        "--epochs",
        "3",
        "--num-workers",
        "0",
        "--save-dir",
        str(tmp_path),
        "--save-smiles-splits",
        "--split-type",
        "random",
        "--num-replicates",
        "3",
        "--ensemble-size",
        "2",
        "--metrics",
        "mse",
        "rmse",
        "--molecule-featurizers",
        "rdkit_2d",
    ]

    with monkeypatch.context() as m:
        m.setattr("sys.argv", args)
        main()

    assert (tmp_path / "replicate_2" / "model_1" / "best.pt").exists()
    assert (tmp_path / "replicate_2" / "model_1" / "checkpoints" / "last.ckpt").exists()
    assert (tmp_path / "replicate_2" / "model_1" / "trainer_logs" / "version_0").exists()
    assert (tmp_path / "replicate_2" / "train_smiles.csv").exists()


def test_train_csv_splits(monkeypatch, data_dir, tmp_path):
    input_path = str(data_dir / "regression" / "mol" / "mol_with_splits.csv")
    args = [
        "chemprop",
        "train",
        "-i",
        input_path,
        "--smiles-columns",
        "smiles",
        "--target-columns",
        "lipo",
        "--splits-column",
        "split",
        "--epochs",
        "3",
        "--num-workers",
        "0",
        "--save-dir",
        str(tmp_path),
    ]

    with monkeypatch.context() as m:
        m.setattr("sys.argv", args)
        main()


def test_train_splits_file(monkeypatch, data_path, tmp_path):
    input_path, *_ = data_path
    splits_file = str(tmp_path / "splits.json")
    splits = [
        {"train": [0, 1], "val": "2-3", "test": "4,5"},
        {"val": [0, 1], "test": "2-3", "train": "4,5"},
    ]

    with open(splits_file, "w") as f:
        json.dump(splits, f)

    args = [
        "chemprop",
        "train",
        "-i",
        input_path,
        "--epochs",
        "3",
        "--num-workers",
        "0",
        "--save-dir",
        str(tmp_path),
        "--splits-file",
        splits_file,
    ]

    with monkeypatch.context() as m:
        m.setattr("sys.argv", args)
        main()


def test_predict_output_structure(monkeypatch, data_path, model_path, tmp_path):
    input_path, *_ = data_path
    args = [
        "chemprop",
        "predict",
        "-i",
        input_path,
        "--model-path",
        model_path,
        model_path,
        "--output",
        str(tmp_path / "preds.csv"),
    ]

    with monkeypatch.context() as m:
        m.setattr("sys.argv", args)
        main()

    assert (tmp_path / "preds.csv").exists()
    assert (tmp_path / "preds_individual.csv").exists()


@pytest.mark.parametrize("ffn_block_index", ["0", "1"])
def test_fingerprint_output_structure(
    monkeypatch, data_path, model_path, tmp_path, ffn_block_index
):
    input_path, *_ = data_path
    args = [
        "chemprop",
        "fingerprint",
        "-i",
        input_path,
        "--model-path",
        model_path,
        "--output",
        str(tmp_path / "fps.csv"),
        "--ffn-block-index",
        ffn_block_index,
    ]

    with monkeypatch.context() as m:
        m.setattr("sys.argv", args)
        main()

    assert (tmp_path / "fps_0.csv").exists()


def test_train_outputs(monkeypatch, data_path, tmp_path):
    input_path, *_ = data_path

    args = [
        "chemprop",
        "train",
        "-i",
        input_path,
        "--epochs",
        "3",
        "--num-workers",
        "0",
        "--save-dir",
        str(tmp_path),
    ]

    with monkeypatch.context() as m:
        m.setattr("sys.argv", args)
        main()

    checkpoint_path = tmp_path / "model_0" / "checkpoints" / "last.ckpt"

    model = MPNN.load_from_checkpoint(checkpoint_path)
    assert model is not None


def test_freeze_model(monkeypatch, data_path, model_path, tmp_path):
    input_path, *_ = data_path
    args = [
        "chemprop",
        "train",
        "-i",
        input_path,
        "--epochs",
        "3",
        "--num-workers",
        "0",
        "--save-dir",
        str(tmp_path),
        "--checkpoint",
        model_path,
        "--freeze-encoder",
        "--frzn-ffn-layers",
        "1",
    ]

    with monkeypatch.context() as m:
        m.setattr("sys.argv", args)
        main()

    checkpoint_path = tmp_path / "model_0" / "checkpoints" / "last.ckpt"

    trained_model = MPNN.load_from_checkpoint(checkpoint_path)
    frzn_model = MPNN.load_from_file(model_path)

    assert torch.equal(
        trained_model.message_passing.W_o.weight, frzn_model.message_passing.W_o.weight
    )
    assert torch.equal(
        trained_model.predictor.ffn[0][0].weight, frzn_model.predictor.ffn[0][0].weight
    )


def test_checkpoint_model(monkeypatch, data_path, model_path, tmp_path):
    input_path, *_ = data_path
    args = [
        "chemprop",
        "train",
        "-i",
        input_path,
        "--epochs",
        "3",
        "--num-workers",
        "0",
        "--save-dir",
        str(tmp_path),
        "--checkpoint",
        model_path,
    ]

    with monkeypatch.context() as m:
        m.setattr("sys.argv", args)
        main()

    checkpoint_path = tmp_path / "model_0" / "checkpoints" / "last.ckpt"

    model = MPNN.load_from_checkpoint(checkpoint_path)
    assert model is not None


@pytest.mark.skipif(NO_RAY or NO_OPTUNA, reason="Optuna not installed")
def test_optuna_quick(monkeypatch, data_path, tmp_path):
    input_path, *_ = data_path

    args = [
        "chemprop",
        "hpopt",
        "-i",
        input_path,
        "--epochs",
        "6",
        "--hpopt-save-dir",
        str(tmp_path),
        "--raytune-num-samples",
        "2",
        "--raytune-search-algorithm",
        "optuna",
        "--molecule-featurizers",
        "morgan_count",
        "--search-parameter-keywords",
        "all",
    ]

    with monkeypatch.context() as m:
        m.setattr("sys.argv", args)
        main()

    assert (tmp_path / "best_config.toml").exists()
    assert (tmp_path / "best_checkpoint.ckpt").exists()
    assert (tmp_path / "all_progress.csv").exists()
    assert (tmp_path / "ray_results").exists()

    args = [
        "chemprop",
        "train",
        "--config-path",
        str(tmp_path / "best_config.toml"),
        "--save-dir",
        str(tmp_path),
    ]

    with monkeypatch.context() as m:
        m.setattr("sys.argv", args)
        main()

    assert (tmp_path / "model_0" / "best.pt").exists()


@pytest.mark.skipif(NO_RAY or NO_HYPEROPT, reason="Ray and/or Hyperopt not installed")
def test_hyperopt_quick(monkeypatch, data_path, tmp_path):
    (
        input_path,
        descriptors_path,
        atom_features_path,
        bond_features_path,
        atom_descriptors_path,
    ) = data_path

    args = [
        "chemprop",
        "hpopt",
        "-i",
        input_path,
        "--epochs",
        "6",
        "--hpopt-save-dir",
        str(tmp_path),
        "--raytune-num-samples",
        "2",
        "--raytune-search-algorithm",
        "hyperopt",
        "--molecule-featurizers",
        "morgan_binary",
        "--search-parameter-keywords",
        "all",
        "--descriptors-path",
        descriptors_path,
        "--atom-features-path",
        atom_features_path,
        "--bond-features-path",
        bond_features_path,
        "--atom-descriptors-path",
        atom_descriptors_path,
    ]

    with monkeypatch.context() as m:
        m.setattr("sys.argv", args)
        main()

    assert (tmp_path / "best_config.toml").exists()
    assert (tmp_path / "best_checkpoint.ckpt").exists()
    assert (tmp_path / "all_progress.csv").exists()
    assert (tmp_path / "ray_results").exists()

    args = [
        "chemprop",
        "train",
        "--config-path",
        str(tmp_path / "best_config.toml"),
        "--save-dir",
        str(tmp_path),
    ]

    with monkeypatch.context() as m:
        m.setattr("sys.argv", args)
        main()

    assert (tmp_path / "model_0" / "best.pt").exists()


def test_custom_activation_quick(monkeypatch, data_path):
    input_path, *_ = data_path

    args = [
        "chemprop",
        "train",
        "-i",
        input_path,
        "--epochs",
        "3",
        "--num-workers",
        "0",
        "--activation",
        "SOFTPLUS",
        "--activation-args",
        "1.0",
        "threshold=15",
    ]

    with monkeypatch.context() as m:
        m.setattr("sys.argv", args)
<<<<<<< HEAD
        main()


def test_empty_testset(monkeypatch, data_path):
    input_path, *_ = data_path
    args = [
        "chemprop",
        "train",
        "-i",
        input_path,
        "--smiles-columns",
        "smiles",
        "--target-columns",
        "lipo",
        "--split-sizes",
        "0.5",
        "0.5",
        "0",
    ]

    with monkeypatch.context() as m:
        m.setattr("sys.argv", args)
        main()


def test_extra_feature_augmentation(monkeypatch, augmented_data_path):
    args = [
        "chemprop",
        "train",
        "-i",
        augmented_data_path,
        "--target-columns",
        "y",
        "--descriptors-columns",
        "temperature",
        "pressure",
        "--splits-column",
        "split",
    ]
    with monkeypatch.context() as m:
        m.setattr("sys.argv", args)
=======
>>>>>>> 8ab8396b
        main()<|MERGE_RESOLUTION|>--- conflicted
+++ resolved
@@ -704,7 +704,6 @@
 
     with monkeypatch.context() as m:
         m.setattr("sys.argv", args)
-<<<<<<< HEAD
         main()
 
 
@@ -744,8 +743,7 @@
         "--splits-column",
         "split",
     ]
-    with monkeypatch.context() as m:
-        m.setattr("sys.argv", args)
-=======
->>>>>>> 8ab8396b
+
+    with monkeypatch.context() as m:
+        m.setattr("sys.argv", args)
         main()