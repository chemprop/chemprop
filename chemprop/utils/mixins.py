import inspect
from typing import Any, Collection


class ReprMixin:
    def __repr__(self) -> str:
        default_params = self._get_default_params()
        param_repr_list = [
            f"{name}={repr(value)}"
            for name, value in self.get_params(deep=False).items()
            if value != default_params[name]
        ]

        return f"{self.__class__.__name__}({','.join(param_repr_list)})"

    @classmethod
    def _get_default_params(cls) -> dict[str, Any]:
        """Get the default parameters for initializing the class."""
        sig = inspect.signature(cls)
        return {k: v.default for k, v in sig.parameters.items()}

    def _get_param_names(self) -> list[str]:
        """Get the parameter names for initializing the class."""
        return sorted(self._get_default_params().keys())

    def get_params(self, deep: bool = True) -> dict[str, Any]:
        """Get the current parameters of the class, required to initialize the class.

        This method mimics the behavior of :method:`sklearn.base.BaseEstimator.get_params`.

        Parameters
        ----------
        deep : bool, default=True
            If True, will return the parameters for this estimator and
            contained subobjects that are estimators.

        Returns
        -------
        dict[str, Any]
            Parameter names mapped to their values.
        """
<<<<<<< HEAD
        out: dict[str, Any] = {}
        for param_name in self._get_param_names():
=======
        name_to_value = {}
        for name in self._get_default_params.keys():
>>>>>>> ff59026e
            value = getattr(self, param_name)
            name_to_value[name] = value
            if deep and hasattr(value, "get_params") and not isinstance(value, type):
                _params = value.get_params()
                name_to_value.update((f"{name}__{k}", v) for k, v in _params.items())
            
        return name_to_value<|MERGE_RESOLUTION|>--- conflicted
+++ resolved
@@ -39,17 +39,12 @@
         dict[str, Any]
             Parameter names mapped to their values.
         """
-<<<<<<< HEAD
-        out: dict[str, Any] = {}
-        for param_name in self._get_param_names():
-=======
         name_to_value = {}
         for name in self._get_default_params.keys():
->>>>>>> ff59026e
             value = getattr(self, param_name)
             name_to_value[name] = value
             if deep and hasattr(value, "get_params") and not isinstance(value, type):
                 _params = value.get_params()
                 name_to_value.update((f"{name}__{k}", v) for k, v in _params.items())
-            
+
         return name_to_value