from __future__ import annotations

from enum import StrEnum
from typing import Iterable, Iterator

import numpy as np
from rdkit import Chem


class EnumMapping(StrEnum):
    @classmethod
    def get(cls, name: str | EnumMapping) -> EnumMapping:
        if isinstance(name, cls):
            return name

        try:
            return cls[name.upper()]
        except KeyError:
            raise KeyError(
                f"Unsupported {cls.__name__} member! got: '{name}'. expected one of: {cls.keys()}"
            )

    @classmethod
    def keys(cls) -> Iterator[str]:
        return (e.name for e in cls)

    @classmethod
    def values(cls) -> Iterator[str]:
        return (e.value for e in cls)

    @classmethod
    def items(cls) -> Iterator[tuple[str, str]]:
        return zip(cls.keys(), cls.values())


<<<<<<< HEAD
def make_mol(
    smi: str,
    keep_h: bool = False,
    add_h: bool = False,
    ignore_chirality: bool = False,
    reorder_atoms: bool = False,
) -> Chem.Mol:
=======
def make_mol(smi: str, keep_h: bool, add_h: bool, ignore_stereo: bool = False) -> Chem.Mol:
>>>>>>> 817889d2
    """build an RDKit molecule from a SMILES string.

    Parameters
    ----------
    smi : str
        a SMILES string.
<<<<<<< HEAD
    keep_h : bool, optional
        whether to keep hydrogens in the input smiles. This does not add hydrogens, it only keeps
        them if they are specified. Default is False.
    add_h : bool, optional
        whether to add hydrogens to the molecule. Default is False.
    ignore_chirality : bool, optional
        whether to ignore chirality information when constructing the molecule. Default is False.
    reorder_atoms : bool, optional
        whether to reorder the atoms in the molecule by their atom map numbers. This is useful when
        the order of atoms in the SMILES string does not match the atom mapping, e.g. '[F:2][Cl:1]'.
        Default is False. NOTE: This does not reorder the bonds.
=======
    keep_h : bool
        whether to keep hydrogens in the input smiles. This does not add hydrogens, it only keeps them if they are specified
    add_h : bool
        If True, adds hydrogens to the molecule.
    ignore_stereo : bool, optional
        If True, ignores stereochemical information (R/S and Cis/Trans) when constructing the molecule. Default is False.
>>>>>>> 817889d2

    Returns
    -------
    Chem.Mol
        the RDKit molecule.
    """
    params = Chem.SmilesParserParams()
    params.removeHs = not keep_h
    mol = Chem.MolFromSmiles(smi, params)

    if mol is None:
        raise RuntimeError(f"SMILES {smi} is invalid! (RDKit returned None)")

    if add_h:
        mol = Chem.AddHs(mol)

    if ignore_stereo:
        for atom in mol.GetAtoms():
            atom.SetChiralTag(Chem.ChiralType.CHI_UNSPECIFIED)
        for bond in mol.GetBonds():
            bond.SetStereo(Chem.BondStereo.STEREONONE)

    if reorder_atoms:
        atom_map_numbers = tuple(atom.GetAtomMapNum() for atom in mol.GetAtoms())
        new_order = np.argsort(atom_map_numbers).tolist()
        mol = Chem.rdmolops.RenumberAtoms(mol, new_order)

    return mol


def pretty_shape(shape: Iterable[int]) -> str:
    """Make a pretty string from an input shape

    Example
    --------
    >>> X = np.random.rand(10, 4)
    >>> X.shape
    (10, 4)
    >>> pretty_shape(X.shape)
    '10 x 4'
    """
    return " x ".join(map(str, shape))<|MERGE_RESOLUTION|>--- conflicted
+++ resolved
@@ -33,43 +33,30 @@
         return zip(cls.keys(), cls.values())
 
 
-<<<<<<< HEAD
 def make_mol(
     smi: str,
     keep_h: bool = False,
     add_h: bool = False,
-    ignore_chirality: bool = False,
+    ignore_stereo: bool = False,
     reorder_atoms: bool = False,
 ) -> Chem.Mol:
-=======
-def make_mol(smi: str, keep_h: bool, add_h: bool, ignore_stereo: bool = False) -> Chem.Mol:
->>>>>>> 817889d2
     """build an RDKit molecule from a SMILES string.
 
     Parameters
     ----------
     smi : str
         a SMILES string.
-<<<<<<< HEAD
     keep_h : bool, optional
         whether to keep hydrogens in the input smiles. This does not add hydrogens, it only keeps
         them if they are specified. Default is False.
     add_h : bool, optional
         whether to add hydrogens to the molecule. Default is False.
-    ignore_chirality : bool, optional
-        whether to ignore chirality information when constructing the molecule. Default is False.
+    ignore_stereo : bool, optional
+        whether to ignore stereochemical information (R/S and Cis/Trans) when constructing the molecule. Default is False.
     reorder_atoms : bool, optional
         whether to reorder the atoms in the molecule by their atom map numbers. This is useful when
         the order of atoms in the SMILES string does not match the atom mapping, e.g. '[F:2][Cl:1]'.
         Default is False. NOTE: This does not reorder the bonds.
-=======
-    keep_h : bool
-        whether to keep hydrogens in the input smiles. This does not add hydrogens, it only keeps them if they are specified
-    add_h : bool
-        If True, adds hydrogens to the molecule.
-    ignore_stereo : bool, optional
-        If True, ignores stereochemical information (R/S and Cis/Trans) when constructing the molecule. Default is False.
->>>>>>> 817889d2
 
     Returns
     -------
