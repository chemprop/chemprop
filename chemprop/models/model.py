--- conflicted
+++ resolved
@@ -61,13 +61,8 @@
         message_passing: MessagePassing,
         agg: Aggregation,
         predictor: Predictor,
-<<<<<<< HEAD
-        batch_norm: bool = True,
+        batch_norm: bool = False,
         metrics: Iterable[ChempropMetric] | None = None,
-=======
-        batch_norm: bool = False,
-        metrics: Iterable[Metric] | None = None,
->>>>>>> b912b17f
         warmup_epochs: int = 2,
         init_lr: float = 1e-4,
         max_lr: float = 1e-3,
