from abc import abstractmethod

from torch import Tensor
import torch
from torchmetrics.regression import SpearmanCorrCoef

from chemprop.utils.registry import ClassRegistry


class UncertaintyEvaluator:
    """
    A class for evaluating the effectiveness of uncertainty estimates with metrics.
    """

    @abstractmethod
    def evaluate(self, preds: Tensor, uncs: Tensor, targets: Tensor, mask: Tensor) -> Tensor:
        """
        Evaluate the performance of uncertainty predictions against the model target values.
        """


UncertaintyEvaluatorRegistry = ClassRegistry[UncertaintyEvaluator]()


class MetricEvaluator(UncertaintyEvaluator):
    """
    A class for evaluating confidence estimates of classification and multiclass datasets using builtin evaluation metrics.
    """

    def evaluate(self, preds: Tensor, uncs: Tensor, targets: Tensor, mask: Tensor) -> Tensor:
        ...
        return


@UncertaintyEvaluatorRegistry.register("nll-regression")
class NLLRegressionEvaluator(UncertaintyEvaluator):
<<<<<<< HEAD
    def evaluate(self, preds: Tensor, uncs: Tensor, targets: Tensor, mask: Tensor) -> np.ndarray:
        masked_preds = preds * mask
        masked_targets = targets * mask
        masked_uncs = uncs * mask
        nlls = (2 * torch.pi * masked_uncs).log() / 2 + (masked_preds - masked_targets) ** 2 / (2 * masked_uncs)
        return nlls.mean(dim = 0)
=======
    def evaluate(self, preds: Tensor, uncs: Tensor, targets: Tensor, mask: Tensor) -> Tensor:
        ...
        return
>>>>>>> 03c761ba


@UncertaintyEvaluatorRegistry.register("nll-classification")
class NLLClassEvaluator(UncertaintyEvaluator):
<<<<<<< HEAD
    def evaluate(self, preds: Tensor, uncs: Tensor, targets: Tensor, mask: Tensor) -> np.ndarray:
        masked_targets = targets * mask
        masked_uncs = uncs * mask
        likelihoods = masked_uncs * masked_targets + (1 - masked_uncs) * (1 - masked_targets)
        nlls = -1 * likelihoods.log()
        return nlls.mean(dim = 0)
=======
    def evaluate(self, preds: Tensor, uncs: Tensor, targets: Tensor, mask: Tensor) -> Tensor:
        ...
        return
>>>>>>> 03c761ba


@UncertaintyEvaluatorRegistry.register("nll-multiclass")
class NLLMultiEvaluator(UncertaintyEvaluator):
<<<<<<< HEAD
    def evaluate(self, preds: Tensor, uncs: Tensor, targets: Tensor, mask: Tensor) -> np.ndarray:
        masked_targets = targets * mask
        masked_uncs = uncs * mask
        targets_shape = torch.nn.functional.one_hot(masked_targets, masked_uncs.shape[-1])
        likelihoods = (targets_shape * masked_uncs).sum(dim = -1)
        nlls = -1 * likelihoods.log()
        return nlls.mean(dim = 0)
=======
    def evaluate(self, preds: Tensor, uncs: Tensor, targets: Tensor, mask: Tensor) -> Tensor:
        ...
        return
>>>>>>> 03c761ba


@UncertaintyEvaluatorRegistry.register("miscalibration_area")
class CalibrationAreaEvaluator(UncertaintyEvaluator):
    def evaluate(self, preds: Tensor, uncs: Tensor, targets: Tensor, mask: Tensor) -> Tensor:
        ...
        return


@UncertaintyEvaluatorRegistry.register("ence")
class ExpectedNormalizedErrorEvaluator(UncertaintyEvaluator):
    def evaluate(self, preds: Tensor, uncs: Tensor, targets: Tensor, mask: Tensor) -> Tensor:
        ...
        return


@UncertaintyEvaluatorRegistry.register("spearman")
class SpearmanEvaluator(UncertaintyEvaluator):
<<<<<<< HEAD
    def evaluate(self, preds: Tensor, uncs: Tensor, targets: Tensor, mask: Tensor) -> np.ndarray:
        masked_preds = preds * mask
        masked_targets = targets * mask
        masked_uncs = uncs * mask
        masked_errs = (masked_preds - masked_targets).abs()
        spearman = SpearmanCorrCoef(num_outputs = masked_targets.shape[1])
        return spearman(masked_uncs, masked_errs)
=======
    def evaluate(self, preds: Tensor, uncs: Tensor, targets: Tensor, mask: Tensor) -> Tensor:
        ...
        return
>>>>>>> 03c761ba


@UncertaintyEvaluatorRegistry.register("conformal-coverage-regression")
class ConformalRegressionEvaluator(UncertaintyEvaluator):
    def evaluate(self, preds: Tensor, uncs: Tensor, targets: Tensor, mask: Tensor) -> Tensor:
        ...
        return


@UncertaintyEvaluatorRegistry.register("conformal-coverage-multiclass")
class ConformalMulticlassEvaluator(UncertaintyEvaluator):
    def evaluate(self, preds: Tensor, uncs: Tensor, targets: Tensor, mask: Tensor) -> Tensor:
        ...
        return


@UncertaintyEvaluatorRegistry.register("conformal-coverage-classification")
class ConformalMultilabelEvaluator(UncertaintyEvaluator):
    def evaluate(self, preds: Tensor, uncs: Tensor, targets: Tensor, mask: Tensor) -> Tensor:
        ...
        return<|MERGE_RESOLUTION|>--- conflicted
+++ resolved
@@ -34,51 +34,33 @@
 
 @UncertaintyEvaluatorRegistry.register("nll-regression")
 class NLLRegressionEvaluator(UncertaintyEvaluator):
-<<<<<<< HEAD
-    def evaluate(self, preds: Tensor, uncs: Tensor, targets: Tensor, mask: Tensor) -> np.ndarray:
+    def evaluate(self, preds: Tensor, uncs: Tensor, targets: Tensor, mask: Tensor) -> Tensor:
         masked_preds = preds * mask
         masked_targets = targets * mask
         masked_uncs = uncs * mask
         nlls = (2 * torch.pi * masked_uncs).log() / 2 + (masked_preds - masked_targets) ** 2 / (2 * masked_uncs)
         return nlls.mean(dim = 0)
-=======
-    def evaluate(self, preds: Tensor, uncs: Tensor, targets: Tensor, mask: Tensor) -> Tensor:
-        ...
-        return
->>>>>>> 03c761ba
 
 
 @UncertaintyEvaluatorRegistry.register("nll-classification")
 class NLLClassEvaluator(UncertaintyEvaluator):
-<<<<<<< HEAD
-    def evaluate(self, preds: Tensor, uncs: Tensor, targets: Tensor, mask: Tensor) -> np.ndarray:
+    def evaluate(self, preds: Tensor, uncs: Tensor, targets: Tensor, mask: Tensor) -> Tensor:
         masked_targets = targets * mask
         masked_uncs = uncs * mask
         likelihoods = masked_uncs * masked_targets + (1 - masked_uncs) * (1 - masked_targets)
         nlls = -1 * likelihoods.log()
         return nlls.mean(dim = 0)
-=======
-    def evaluate(self, preds: Tensor, uncs: Tensor, targets: Tensor, mask: Tensor) -> Tensor:
-        ...
-        return
->>>>>>> 03c761ba
 
 
 @UncertaintyEvaluatorRegistry.register("nll-multiclass")
 class NLLMultiEvaluator(UncertaintyEvaluator):
-<<<<<<< HEAD
-    def evaluate(self, preds: Tensor, uncs: Tensor, targets: Tensor, mask: Tensor) -> np.ndarray:
+    def evaluate(self, preds: Tensor, uncs: Tensor, targets: Tensor, mask: Tensor) -> Tensor:
         masked_targets = targets * mask
         masked_uncs = uncs * mask
         targets_shape = torch.nn.functional.one_hot(masked_targets, masked_uncs.shape[-1])
         likelihoods = (targets_shape * masked_uncs).sum(dim = -1)
         nlls = -1 * likelihoods.log()
         return nlls.mean(dim = 0)
-=======
-    def evaluate(self, preds: Tensor, uncs: Tensor, targets: Tensor, mask: Tensor) -> Tensor:
-        ...
-        return
->>>>>>> 03c761ba
 
 
 @UncertaintyEvaluatorRegistry.register("miscalibration_area")
@@ -97,19 +79,13 @@
 
 @UncertaintyEvaluatorRegistry.register("spearman")
 class SpearmanEvaluator(UncertaintyEvaluator):
-<<<<<<< HEAD
-    def evaluate(self, preds: Tensor, uncs: Tensor, targets: Tensor, mask: Tensor) -> np.ndarray:
+    def evaluate(self, preds: Tensor, uncs: Tensor, targets: Tensor, mask: Tensor) -> Tensor:
         masked_preds = preds * mask
         masked_targets = targets * mask
         masked_uncs = uncs * mask
         masked_errs = (masked_preds - masked_targets).abs()
         spearman = SpearmanCorrCoef(num_outputs = masked_targets.shape[1])
         return spearman(masked_uncs, masked_errs)
-=======
-    def evaluate(self, preds: Tensor, uncs: Tensor, targets: Tensor, mask: Tensor) -> Tensor:
-        ...
-        return
->>>>>>> 03c761ba
 
 
 @UncertaintyEvaluatorRegistry.register("conformal-coverage-regression")
