--- conflicted
+++ resolved
@@ -723,22 +723,14 @@
                              f'Please only include it once.')
 
         for metric in self.metrics:
-<<<<<<< HEAD
-            if not any([(self.dataset_type == 'classification' and metric in ['auc', 'prc-auc', 'accuracy', 'binary_cross_entropy', 'f1', 'mcc']), 
-                     (self.dataset_type == 'regression' and metric in ['rmse', 'mae', 'mse', 'r2', 'bounded_rmse', 'bounded_mae', 'bounded_mse', 'quantile']), 
-                     (self.dataset_type == 'multiclass' and metric in ['cross_entropy', 'accuracy', 'f1', 'mcc']),
-                     (self.dataset_type == 'spectra' and metric in ['sid','wasserstein'])]):
-                 raise ValueError(f'Metric "{metric}" invalid for dataset type "{self.dataset_type}".')
-
-            if metric == "quantile" and self.loss_function != "quantile_interval":
-                raise ValueError(f'Metric quantile is only compatible with quantile_interval loss.')
-=======
             if not any([(self.dataset_type == 'classification' and metric in ['auc', 'prc-auc', 'accuracy', 'binary_cross_entropy', 'f1', 'mcc', 'recall', 'precision', 'balanced_accuracy', 'confusion_matrix']),
-                        (self.dataset_type == 'regression' and metric in ['rmse', 'mae', 'mse', 'r2', 'bounded_rmse', 'bounded_mae', 'bounded_mse']),
+                        (self.dataset_type == 'regression' and metric in ['rmse', 'mae', 'mse', 'r2', 'bounded_rmse', 'bounded_mae', 'bounded_mse', 'quantile']),
                         (self.dataset_type == 'multiclass' and metric in ['cross_entropy', 'accuracy', 'f1', 'mcc']),
                         (self.dataset_type == 'spectra' and metric in ['sid', 'wasserstein'])]):
                 raise ValueError(f'Metric "{metric}" invalid for dataset type "{self.dataset_type}".')
->>>>>>> a9172bed
+
+            if metric == "quantile" and self.loss_function != "quantile_interval":
+                raise ValueError(f'Metric quantile is only compatible with quantile_interval loss.')
 
         if self.loss_function is None:
             if self.dataset_type == 'classification':
