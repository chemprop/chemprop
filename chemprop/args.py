--- conflicted
+++ resolved
@@ -232,11 +232,7 @@
     """Name of the columns to ignore when :code:`target_columns` is not provided."""
     dataset_type: Literal['regression', 'classification', 'multiclass', 'spectra']
     """Type of dataset. This determines the default loss function used during training."""
-<<<<<<< HEAD
-    loss_function: Literal['mse', 'bounded_mse', 'binary_cross_entropy','cross_entropy', 'mcc', 'sid', 'wasserstein', 'mve', 'evidential'] = None
-=======
     loss_function: Literal['mse', 'bounded_mse', 'binary_cross_entropy', 'cross_entropy', 'mcc', 'sid', 'wasserstein', 'mve', 'evidential', 'dirichlet'] = None
->>>>>>> b831fdad
     """Choice of loss function. Loss functions are limited to compatible dataset types."""
     multiclass_num_classes: int = 3
     """Number of classes when running multiclass classification."""
@@ -918,8 +914,6 @@
     manual_trial_dirs: List[str] = None
     """Paths to save directories for manually trained models in the same search space as the hyperparameter search.
     Results will be considered as part of the trial history of the hyperparameter search."""
-<<<<<<< HEAD
-=======
     search_parameter_keywords: List[str] = ["basic"]
     """The model parameters over which to search for an optimal hyperparameter configuration.
     Some options are bundles of parameters or otherwise special parameter operations.
@@ -937,7 +931,6 @@
         dropout, ffn_hidden_size, ffn_num_layers, final_lr, hidden_size,
         init_lr, max_lr, warmup_epochs
     """
->>>>>>> b831fdad
 
     def process_args(self) -> None:
         super(HyperoptArgs, self).process_args()
