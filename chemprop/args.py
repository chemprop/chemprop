--- conflicted
+++ resolved
@@ -231,11 +231,7 @@
     """Name of the columns to ignore when :code:`target_columns` is not provided."""
     dataset_type: Literal['regression', 'classification', 'multiclass', 'spectra']
     """Type of dataset. This determines the default loss function used during training."""
-<<<<<<< HEAD
-    loss_function: Literal['mse', 'bounded_mse', 'binary_cross_entropy','cross_entropy', 'mcc', 'sid', 'wasserstein', 'mve', 'evidential'] = None
-=======
     loss_function: Literal['mse', 'bounded_mse', 'binary_cross_entropy', 'cross_entropy', 'mcc', 'sid', 'wasserstein', 'mve', 'evidential', 'dirichlet'] = None
->>>>>>> 0d85ab1e
     """Choice of loss function. Loss functions are limited to compatible dataset types."""
     multiclass_num_classes: int = 3
     """Number of classes when running multiclass classification."""
@@ -924,65 +920,6 @@
             self.hyperopt_checkpoint_dir = self.log_dir
 
 
-class UncertaintyArgs(PredictArgs):
-    """:class: `UncertaintyArgs` includes :class:`PredictArgs` along with additional arguments used for estimating and calibrating uncertainty"""
-
-    uncertainty_method: Literal[
-        'mve',
-        'ensemble',
-        'evidential_epistemic',
-        'evidential_aleatoric',
-        'evidential_total',
-        'classification',
-        'dropout',
-    ] = None
-    """The method of calculating uncertainty."""
-    calibration_method: Literal['zscaling', 'tscaling', 'zelikman_interval', 'mve_weighting', 'platt', 'isotonic'] = None
-    """Sampling size for Monte Carlo dropout uncertainty estimation. Must be greater than 1."""
-    dropout_sampling_size: int = 10
-    """The method used for calibrating uncertainty estimates"""
-    calibration_interval_percentile: float = 95
-    """Sets the percentile used in the calibration methods. Must be in the range (1,100)."""
-    regression_calibrator_metric: Literal['stdev', 'interval'] = 'stdev'
-    """Regression calibrators that assume a particular distribution, such as a gaussian, can output either a stdev or an inverval. """
-    calibration_path: str = None
-    """Path to data file to be used for uncertainty calibration."""
-    calibration_features_path: str = None
-    """Path to features data to be used with the uncertainty calibration dataset."""
-    calibration_phase_features_path: str = None
-    """ """
-    calibration_atom_descriptors_path: str = None
-    """Path to the extra atom descriptors."""
-    calibration_bond_features_path: str = None
-    """Path to the extra bond descriptors that will be used as bond features to featurize a given molecule."""
-
-    def process_args(self) -> None:
-        super(UncertaintyArgs, self).process_args()
-
-        if self.ensemble_variance == True and self.uncertainty_method != 'ensemble':
-            raise ValueError('The `--ensemble_variance` method of uncertainty quantification should be replaced with '
-                             '`--uncertainty_method ensemble` for dedicated uncertainty jobs.')
-        
-        if self.calibration_interval_percentile <= 1 or self.calibration_interval_percentile >= 100:
-            raise ValueError('The calibration interval must be a percentile value in the range (1,100).')
-
-        if self.individual_ensemble_predictions == True:
-            raise ValueError('The argument `--individual_ensemble_predictions` is not supported in uncertainty jobs.')
-
-        if self.dropout_sampling_size <= 1:
-            raise ValueError('The argument `--dropout_sampling_size` must be an integer greater than 1.')
-
-        # Validate that features provided for the prediction test set are also provided for the calibration set
-        for (features_argument, base_features_path, cal_features_path) in [
-            ('`--features_path`', self.features_path, self.calibration_features_path),
-            ('`--phase_features_path`', self.phase_features_path, self.calibration_phase_features_path),
-            ('`--atom_descriptors_path`', self.atom_descriptors_path, self.calibration_atom_descriptors_path),
-            ('`--bond_features_path`', self.bond_features_path, self.calibration_bond_features_path)
-        ]:
-            if base_features_path is not None and self.calibration_path is not None and cal_features_path is None:
-                    raise ValueError(f'Additional features were provided using the argument {features_argument}. The same kinds of features must be provided for the calibration dataset.')
-
-
 class SklearnTrainArgs(TrainArgs):
     """:class:`SklearnTrainArgs` includes :class:`TrainArgs` along with additional arguments for training a scikit-learn model."""
 
