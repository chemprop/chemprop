from __future__ import annotations

import csv
from enum import Enum
<<<<<<< HEAD
import os
from typing import List, Union, Callable, Any
=======
from typing import Iterable
>>>>>>> 6ae84361

from rdkit import Chem
from functools import wraps
from time import time
from datetime import timedelta
import logging 

# copied over from v1
def timeit(logger_name: str = None) -> Callable[[Callable], Callable]:
    """
    Creates a decorator which wraps a function with a timer that prints the elapsed time.

    :param logger_name: The name of the logger used to record output. If None, uses :code:`print` instead.
    :return: A decorator which wraps a function with a timer that prints the elapsed time.
    """

    def timeit_decorator(func: Callable) -> Callable:
        """
        A decorator which wraps a function with a timer that prints the elapsed time.

        :param func: The function to wrap with the timer.
        :return: The function wrapped with the timer.
        """

        @wraps(func)
        def wrap(*args, **kwargs) -> Any:
            start_time = time()
            result = func(*args, **kwargs)
            delta = timedelta(seconds=round(time() - start_time))
            info = logging.getLogger(logger_name).info if logger_name is not None else print
            info(f"Elapsed time = {delta}")

            return result

        return wrap

    return timeit_decorator

class AutoName(Enum):
    # todo: figure out where this function is supposed to be used
    def _generate_next_value_(name, start, count, last_values):
        return name.lower()

    def __str__(self) -> str:
        return self.value

    @classmethod
    def get(cls, name: str | AutoName) -> AutoName:
        if isinstance(name, cls):
            return name

        try:
            return cls[name.upper()]
        except KeyError:
            raise ValueError(
                f"Unsupported {cls.__name__} alias! got: '{name}'. expected one of: {cls.keys()}"
            )

    @classmethod
    def keys(cls) -> set[str]:
        return {e.value for e in cls}


def make_mol(smi: str, keep_h: bool, add_h: bool) -> Chem.Mol:
    """build an RDKit molecule from a SMILES string.

    Parameters
    ----------
    smi : str
        a SMILES string.
    keep_h : bool
        whether to keep hydrogens in the input smiles. This does not add hydrogens, it only keeps them if they are specified
    add_h : bool
        whether to add hydrogens to the molecule

    Returns
    -------
    Chem.Mol
        the RDKit molecule.
    """
    if keep_h:
        mol = Chem.MolFromSmiles(smi, sanitize=False)
        Chem.SanitizeMol(
            mol, sanitizeOps=Chem.SanitizeFlags.SANITIZE_ALL ^ Chem.SanitizeFlags.SANITIZE_ADJUSTHS
        )
    else:
        mol = Chem.MolFromSmiles(smi)

    return Chem.AddHs(mol) if add_h else mol


<<<<<<< HEAD
def get_header(path: str) -> List[str]:
    """
    Returns the header of a data CSV file.

    :param path: Path to a CSV file.
    :return: A list of strings containing the strings in the comma-separated header.
    """
    with open(path) as f:
        header = next(csv.reader(f))

    return header


def preprocess_smiles_columns(path: str,
                              smiles_columns: Union[str, List[str]] = None,
                              number_of_molecules: int = 1) -> List[str]:
    """
    Preprocesses the :code:`smiles_columns` variable to ensure that it is a list of column
    headings corresponding to the columns in the data file holding SMILES. Assumes file has a header.

    :param path: Path to a CSV file.
    :param smiles_columns: The names of the columns containing SMILES.
                           By default, uses the first :code:`number_of_molecules` columns.
    :param number_of_molecules: The number of molecules with associated SMILES for each
                           data point.
    :return: The preprocessed version of :code:`smiles_columns` which is guaranteed to be a list.
    """

    if smiles_columns is None:
        if os.path.isfile(path):
            columns = get_header(path)
            smiles_columns = columns[:number_of_molecules]
        else:
            smiles_columns = [None]*number_of_molecules
    else:
        if not isinstance(smiles_columns,list):
            smiles_columns=[smiles_columns]
        if os.path.isfile(path):
            columns = get_header(path)
            if len(smiles_columns) != number_of_molecules:
                raise ValueError('Length of smiles_columns must match number_of_molecules.')
            if any([smiles not in columns for smiles in smiles_columns]):
                raise ValueError('Provided smiles_columns do not match the header of data file.')

    return smiles_columns
=======
def pretty_shape(shape: Iterable[int]) -> str:
    """Make a pretty string from an input shape

    Example
    --------
    >>> X = np.random.rand(10, 4)
    >>> X.shape
    (10, 4)
    >>> pretty_shape(X.shape)
    '10 x 4'
    """
    return " x ".join(map(str, shape))
>>>>>>> 6ae84361
<|MERGE_RESOLUTION|>--- conflicted
+++ resolved
@@ -2,12 +2,8 @@
 
 import csv
 from enum import Enum
-<<<<<<< HEAD
 import os
-from typing import List, Union, Callable, Any
-=======
-from typing import Iterable
->>>>>>> 6ae84361
+from typing import List, Union, Callable, Any, Iterable
 
 from rdkit import Chem
 from functools import wraps
@@ -99,7 +95,6 @@
     return Chem.AddHs(mol) if add_h else mol
 
 
-<<<<<<< HEAD
 def get_header(path: str) -> List[str]:
     """
     Returns the header of a data CSV file.
@@ -145,7 +140,7 @@
                 raise ValueError('Provided smiles_columns do not match the header of data file.')
 
     return smiles_columns
-=======
+
 def pretty_shape(shape: Iterable[int]) -> str:
     """Make a pretty string from an input shape
 
@@ -157,5 +152,4 @@
     >>> pretty_shape(X.shape)
     '10 x 4'
     """
-    return " x ".join(map(str, shape))
->>>>>>> 6ae84361
+    return " x ".join(map(str, shape))