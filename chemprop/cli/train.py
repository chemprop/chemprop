from copy import deepcopy
import json
import logging
<<<<<<< HEAD
import sys
from pathlib import Path
from copy import deepcopy
import numpy as np
import pandas as pd
import torch
import torch.nn as nn
=======
from pathlib import Path
import sys

>>>>>>> 4f2c84c4
from configargparse import ArgumentError, ArgumentParser, Namespace
from lightning import pytorch as pl
from lightning.pytorch.callbacks import EarlyStopping, ModelCheckpoint
from lightning.pytorch.loggers import CSVLogger, TensorBoardLogger
import numpy as np
import pandas as pd
import torch
import torch.nn as nn

from chemprop.cli.common import add_common_args, process_common_args, validate_common_args
from chemprop.cli.conf import NOW
from chemprop.cli.utils import (
    LookupAction,
    Subcommand,
    build_data_from_files,
    get_column_names,
    make_dataset,
    parse_indices,
)
from chemprop.cli.utils.args import uppercase
from chemprop.data import (
    MoleculeDataset,
    MolGraphDataset,
    MulticomponentDataset,
    ReactionDatapoint,
    SplitType,
    build_dataloader,
    make_split_indices,
    split_data_by_indices,
)
from chemprop.featurizers import MoleculeFeaturizerRegistry
from chemprop.models import MPNN, MulticomponentMPNN, save_model
from chemprop.nn import AggregationRegistry, LossFunctionRegistry, MetricRegistry, PredictorRegistry
from chemprop.nn.message_passing import (
    AtomMessagePassing,
    BondMessagePassing,
    MulticomponentMessagePassing,
)
from chemprop.nn.transforms import GraphTransform, ScaleTransform, UnscaleTransform
from chemprop.nn.utils import Activation
from chemprop.utils import Factory

logger = logging.getLogger(__name__)


class TrainSubcommand(Subcommand):
    COMMAND = "train"
    HELP = "train a chemprop model"
    parser = None

    @classmethod
    def add_args(cls, parser: ArgumentParser) -> ArgumentParser:
        parser = add_common_args(parser)
        parser = add_train_args(parser)
        cls.parser = parser
        return parser

    @classmethod
    def func(cls, args: Namespace):
        args = process_common_args(args)
        validate_common_args(args)
        args = process_train_args(args)
        validate_train_args(args)

        args.output_dir.mkdir(exist_ok=True, parents=True)
        config_path = args.output_dir / "config.toml"
        save_config(cls.parser, args, config_path)
        main(args)


def add_train_args(parser: ArgumentParser) -> ArgumentParser:
    parser.add_argument(
        "--config-path",
        type=Path,
        is_config_file=True,
        help="Path to a configuration file. Command line arguments override values in the configuration file.",
    )
    parser.add_argument(
        "-i",
        "--data-path",
        type=Path,
        help="Path to an input CSV file containing SMILES and the associated target values.",
    )
    parser.add_argument(
        "-o",
        "--output-dir",
        "--save-dir",
        type=Path,
        help="Directory where training outputs will be saved. Defaults to 'CURRENT_DIRECTORY/chemprop_training/STEM_OF_INPUT/TIME_STAMP'.",
    )

    # TODO: Add in v2.1
    # parser.add_argument(
    #     "--checkpoint-dir",
    #     help="Directory from which to load model checkpoints (walks directory and ensembles all models that are found).",
    # )
    # parser.add_argument("--checkpoint-path", help="Path to model checkpoint (:code:`.pt` file).")
    # parser.add_argument(
    #     "--checkpoint-paths",
    #     type=list[str],
    #     help="List of paths to model checkpoints (:code:`.pt` files).",
    # )
    # # TODO: Is this a prediction only argument?
    # parser.add_argument(
    #     "--checkpoint",
    #     help="Location of checkpoint(s) to use for ... If the location is a directory, chemprop walks it and ensembles all models that are found. If the location is a path or list of paths to model checkpoints (:code:`.pt` files), only those models will be loaded.",
    # )

    # TODO: Add in v2.1; see if we can tell lightning how often to log training loss
    # parser.add_argument(
    #     "--log-frequency",
    #     type=int,
    #     default=10,
    #     help="The number of batches between each logging of the training loss.",
    # )

    transfer_args = parser.add_argument_group("transfer learning args")
    transfer_args.add_argument(
        "--model-frzn",
        help="Path to model checkpoint file to be loaded for overwriting and freezing weights.",
    )
    transfer_args.add_argument(
        "--frzn-ffn-layers",
        type=int,
        default=0,
        help="Overwrites weights for the first n layers of the ffn from checkpoint model (specified checkpoint_frzn), where n is specified in the input. Automatically also freezes mpnn weights.",
    )
    # transfer_args.add_argument(
    #     "--freeze-first-only",
    #     action="store_true",
    #     help="Determines whether or not to use checkpoint_frzn for just the first encoder. Default (False) is to use the checkpoint to freeze all encoders. (only relevant for number_of_molecules > 1, where checkpoint model has number_of_molecules = 1)",
    # )

    # TODO: Add in v2.1
    # parser.add_argument(
    #     "--resume-experiment",
    #     action="store_true",
    #     help="Whether to resume the experiment. Loads test results from any folds that have already been completed and skips training those folds.",
    # )
    # parser.add_argument(
    #     "--config-path",
    #     help="Path to a :code:`.json` file containing arguments. Any arguments present in the config file will override arguments specified via the command line or by the defaults.",
    # )
    parser.add_argument(
        "--ensemble-size",
        type=int,
        default=1,
        help="Number of models in ensemble for each splitting of data.",
    )

    # TODO: Add in v2.2
    # abt_args = parser.add_argument_group("atom/bond target args")
    # abt_args.add_argument(
    #     "--is-atom-bond-targets",
    #     action="store_true",
    #     help="Whether this is atomic/bond properties prediction.",
    # )
    # abt_args.add_argument(
    #     "--no-adding-bond-types",
    #     action="store_true",
    #     help="Whether the bond types determined by RDKit molecules added to the output of bond targets. This option is intended to be used with the :code:`is_atom_bond_targets`.",
    # )
    # abt_args.add_argument(
    #     "--keeping-atom-map",
    #     action="store_true",
    #     help="Whether RDKit molecules keep the original atom mapping. This option is intended to be used when providing atom-mapped SMILES with the :code:`is_atom_bond_targets`.",
    # )
    # abt_args.add_argument(
    #     "--no-shared-atom-bond-ffn",
    #     action="store_true",
    #     help="Whether the FFN weights for atom and bond targets should be independent between tasks.",
    # )
    # abt_args.add_argument(
    #     "--weights-ffn-num-layers",
    #     type=int,
    #     default=2,
    #     help="Number of layers in FFN for determining weights used in constrained targets.",
    # )

    mp_args = parser.add_argument_group("message passing")
    mp_args.add_argument(
        "--message-hidden-dim", type=int, default=300, help="hidden dimension of the messages"
    )
    mp_args.add_argument(
        "--message-bias", action="store_true", help="add bias to the message passing layers"
    )
    mp_args.add_argument("--depth", type=int, default=3, help="Number of message passing steps.")
    mp_args.add_argument(
        "--undirected",
        action="store_true",
        help="Pass messages on undirected bonds/edges (always sum the two relevant bond vectors).",
    )
    mp_args.add_argument(
        "--dropout",
        type=float,
        default=0.0,
        help="dropout probability in message passing/FFN layers",
    )
    mp_args.add_argument(
        "--mpn-shared",
        action="store_true",
        help="Whether to use the same message passing neural network for all input molecules. Only relevant if :code:`number_of_molecules > 1`",
    )
    mp_args.add_argument(
        "--activation",
        type=uppercase,
        default="RELU",
        choices=list(Activation.keys()),
        help="activation function in message passing/FFN layers",
    )
    mp_args.add_argument(
        "--aggregation",
        "--agg",
        default="mean",
        action=LookupAction(AggregationRegistry),
        help="the aggregation mode to use during graph predictor",
    )
    mp_args.add_argument(
        "--aggregation-norm",
        type=float,
        default=100,
        help="normalization factor by which to divide summed up atomic features for 'norm' aggregation",
    )
    mp_args.add_argument(
        "--atom-messages", action="store_true", help="pass messages on atoms rather than bonds"
    )

    # TODO: Add in v2.1
    # mpsolv_args = parser.add_argument_group("message passing with solvent")
    # mpsolv_args.add_argument(
    #     "--reaction-solvent",
    #     action="store_true",
    #     help="Whether to adjust the MPNN layer to take as input a reaction and a molecule, and to encode them with separate MPNNs.",
    # )
    # mpsolv_args.add_argument(
    #     "--bias-solvent",
    #     action="store_true",
    #     help="Whether to add bias to linear layers for solvent MPN if :code:`reaction_solvent` is True.",
    # )
    # mpsolv_args.add_argument(
    #     "--hidden-size-solvent",
    #     type=int,
    #     default=300,
    #     help="Dimensionality of hidden layers in solvent MPN if :code:`reaction_solvent` is True.",
    # )
    # mpsolv_args.add_argument(
    #     "--depth-solvent",
    #     type=int,
    #     default=3,
    #     help="Number of message passing steps for solvent if :code:`reaction_solvent` is True.",
    # )

    ffn_args = parser.add_argument_group("FFN args")
    ffn_args.add_argument(
        "--ffn-hidden-dim", type=int, default=300, help="hidden dimension in the FFN top model"
    )
    ffn_args.add_argument(  # TODO: the default in v1 was 2. (see weights_ffn_num_layers option) Do we really want the default to now be 1?
        "--ffn-num-layers", type=int, default=1, help="number of layers in FFN top model"
    )
    # TODO: Decide if we want to implment this in v2
    # ffn_args.add_argument(
    #     "--features-only",
    #     action="store_true",
    #     help="Use only the additional features in an FFN, no graph network.",
    # )

    extra_mpnn_args = parser.add_argument_group("extra MPNN args")
    extra_mpnn_args.add_argument(
        "--no-batch-norm",
        action="store_true",
        help="Don't use batch normalization after aggregation.",
    )
    extra_mpnn_args.add_argument(
        "--multiclass-num-classes",
        type=int,
        default=3,
        help="Number of classes when running multiclass classification.",
    )
    # TODO: Add in v2.1
    # extra_mpnn_args.add_argument(
    #     "--spectral-activation",
    #     default="exp",
    #     choices=["softplus", "exp"],
    #     help="Indicates which function to use in task_type spectra training to constrain outputs to be positive.",
    # )

    train_data_args = parser.add_argument_group("training input data args")
    train_data_args.add_argument(
        "-w",
        "--weight-column",
        help="the name of the column in the input CSV containg individual data weights",
    )
    train_data_args.add_argument(
        "--target-columns",
        nargs="+",
        help="Name of the columns containing target values. By default, uses all columns except the SMILES column and the :code:`ignore_columns`.",
    )
    train_data_args.add_argument(
        "--ignore-columns",
        nargs="+",
        help="Name of the columns to ignore when :code:`target_columns` is not provided.",
    )
    # TODO: Add in v2.1
    # train_data_args.add_argument(
    #     "--spectra-phase-mask-path",
    #     help="Path to a file containing a phase mask array, used for excluding particular regions in spectra predictions.",
    # )

    train_args = parser.add_argument_group("training args")
    train_args.add_argument(
        "-t",
        "--task-type",
        default="regression",
        action=LookupAction(PredictorRegistry),
        help="Type of dataset. This determines the default loss function used during training. Defaults to regression.",
    )
    train_args.add_argument(
        "-l",
        "--loss-function",
        action=LookupAction(LossFunctionRegistry),
        help="Loss function to use during training. If not specified, will use the default loss function for the given task type (see documentation).",
    )
    train_args.add_argument(
        "--v-kl",
        "--evidential-regularization",
        type=float,
        default=0.0,
        help="Value used in regularization for evidential loss function. The default value recommended by Soleimany et al.(2021) is 0.2. Optimal value is dataset-dependent; it is recommended that users test different values to find the best value for their model.",
    )

    train_args.add_argument(
        "--eps", type=float, default=1e-8, help="evidential regularization epsilon"
    )
    # TODO: Add in v2.1
    # train_args.add_argument(  # TODO: Is threshold the same thing as the spectra target floor? I'm not sure but combined them.
    #     "-T",
    #     "--threshold",
    #     "--spectra-target-floor",
    #     type=float,
    #     default=1e-8,
    #     help="spectral threshold limit. v1 help string: Values in targets for dataset type spectra are replaced with this value, intended to be a small positive number used to enforce positive values.",
    # )
    train_args.add_argument(
        "--metrics",
        "--metric",
        nargs="+",
        action=LookupAction(MetricRegistry),
        help="evaluation metrics. If unspecified, will use the following metrics for given dataset types: regression->rmse, classification->roc, multiclass->ce ('cross entropy'), spectral->sid. If multiple metrics are provided, the 0th one will be used for early stopping and checkpointing",
    )
    # TODO: Add in v2.1
    # train_args.add_argument(
    #     "--show-individual-scores",
    #     action="store_true",
    #     help="Show all scores for individual targets, not just average, at the end.",
    # )
    train_args.add_argument(
        "--task-weights",
        nargs="+",
        type=float,
        help="the weight to apply to an individual task in the overall loss",
    )
    train_args.add_argument(
        "--warmup-epochs",
        type=int,
        default=2,
        help="Number of epochs during which learning rate increases linearly from :code:`init_lr` to :code:`max_lr`. Afterwards, learning rate decreases exponentially from :code:`max_lr` to :code:`final_lr`.",
    )

    train_args.add_argument("--init-lr", type=float, default=1e-4, help="Initial learning rate.")
    train_args.add_argument("--max-lr", type=float, default=1e-3, help="Maximum learning rate.")
    train_args.add_argument("--final-lr", type=float, default=1e-4, help="Final learning rate.")
    train_args.add_argument(
        "--epochs", type=int, default=50, help="the number of epochs to train over"
    )
    train_args.add_argument(
        "--patience",
        type=int,
        default=None,
        help="Number of epochs to wait for improvement before early stopping.",
    )
    train_args.add_argument(
        "--grad-clip",
        type=float,
        help="Passed directly to the lightning trainer which controls grad clipping. See the :code:`Trainer()` docstring for details.",
    )
    # TODO: Add in v2.1
    # train_args.add_argument(
    #     "--class-balance",
    #     action="store_true",
    #     help="Trains with an equal number of positives and negatives in each batch.",
    # )

    split_args = parser.add_argument_group("split args")
    split_args.add_argument(
        "--split",
        "--split-type",
        type=uppercase,
        default="RANDOM",
        choices=list(SplitType.keys()),
        help="Method of splitting the data into train/val/test (case insensitive).",
    )
    split_args.add_argument(
        "--split-sizes",
        type=float,
        nargs=3,
        default=[0.8, 0.1, 0.1],
        help="Split proportions for train/validation/test sets.",
    )
    split_args.add_argument(
        "--split-key-molecule",
        type=int,
        default=0,
        help="The index of the key molecule used for splitting when multiple molecules are present and constrained split_type is used (e.g., 'scaffold_balanced' or 'random_with_repeated_smiles'). Note that this index begins with zero for the first molecule.",
    )
    split_args.add_argument(
        "-k",
        "--num-folds",
        type=int,
        default=1,
        help="Number of folds when performing cross validation.",
    )
    split_args.add_argument(
        "--save-smiles-splits",
        action="store_true",
        help="Save smiles for each train/val/test splits for prediction convenience later.",
    )
    split_args.add_argument(
        "--splits-file",
        type=Path,
        help="Path to a JSON file containing pre-defined splits for the input data, formatted as a list of dictionaries with keys 'train', 'val', and 'test' and values as lists of indices or strings formatted like '0-2,4'. See documentation for more details.",
    )
    train_data_args.add_argument(
        "--splits-column",
        help="Name of the column in the input CSV file containing 'train', 'val', or 'test' for each row.",
    )
    split_args.add_argument(
        "--data-seed",
        type=int,
        default=0,
        help="Random seed to use when splitting data into train/val/test sets. When :code`num_folds > 1`, the first fold uses this seed and all subsequent folds add 1 to the seed. Also used for shuffling data in :code:`build_dataloader` when :code:`shuffle` is True.",
    )

    parser.add_argument(
        "--pytorch-seed",
        type=int,
        default=None,
        help="Seed for PyTorch randomness (e.g., random initial weights).",
    )

    return parser


def process_train_args(args: Namespace) -> Namespace:
    if args.config_path is None and args.data_path is None:
        raise ArgumentError(argument=None, message="Data path must be provided for training.")

    if args.data_path.suffix not in [".csv"]:
        raise ArgumentError(
            argument=None, message=f"Input data must be a CSV file. Got {args.data_path}"
        )
    if args.output_dir is None:
        args.output_dir = Path(f"chemprop_training/{args.data_path.stem}/{NOW}")

    return args


def validate_train_args(args):
    pass


def normalize_inputs(train_dset, val_dset, args):
    multicomponent = isinstance(train_dset, MulticomponentDataset)
    num_components = train_dset.n_components if multicomponent else 1

    X_d_transform = None
    V_f_transforms = [nn.Identity()] * num_components
    E_f_transforms = [nn.Identity()] * num_components
    V_d_transforms = [None] * num_components
    graph_transforms = []

    d_xd = train_dset.d_xd
    d_vf = train_dset.d_vf
    d_ef = train_dset.d_ef
    d_vd = train_dset.d_vd

    if d_xd > 0 and not args.no_descriptor_scaling:
        scaler = train_dset.normalize_inputs("X_d")
        val_dset.normalize_inputs("X_d", scaler)

        scaler = scaler if not isinstance(scaler, list) else scaler[0]

        if scaler is not None:
            logger.info(
                f"Descriptors: loc = {np.array2string(scaler.mean_, precision=3)}, scale = {np.array2string(scaler.scale_, precision=3)}"
            )
            X_d_transform = ScaleTransform.from_standard_scaler(scaler)

    if d_vf > 0 and not args.no_atom_feature_scaling:
        scaler = train_dset.normalize_inputs("V_f")
        val_dset.normalize_inputs("V_f", scaler)

        scalers = [scaler] if not isinstance(scaler, list) else scaler

        for i, scaler in enumerate(scalers):
            if scaler is None:
                continue

            logger.info(
                f"Atom features for mol {i}: loc = {np.array2string(scaler.mean_, precision=3)}, scale = {np.array2string(scaler.scale_, precision=3)}"
            )
            featurizer = (
                train_dset.datasets[i].featurizer if multicomponent else train_dset.featurizer
            )
            V_f_transforms[i] = ScaleTransform.from_standard_scaler(
                scaler, pad=featurizer.atom_fdim - featurizer.extra_atom_fdim
            )

    if d_ef > 0 and not args.no_bond_feature_scaling:
        scaler = train_dset.normalize_inputs("E_f")
        val_dset.normalize_inputs("E_f", scaler)

        scalers = [scaler] if not isinstance(scaler, list) else scaler

        for i, scaler in enumerate(scalers):
            if scaler is None:
                continue

            logger.info(
                f"Bond features for mol {i}: loc = {np.array2string(scaler.mean_, precision=3)}, scale = {np.array2string(scaler.scale_, precision=3)}"
            )
            featurizer = (
                train_dset.datasets[i].featurizer if multicomponent else train_dset.featurizer
            )
            E_f_transforms[i] = ScaleTransform.from_standard_scaler(
                scaler, pad=featurizer.bond_fdim - featurizer.extra_bond_fdim
            )

    for V_f_transform, E_f_transform in zip(V_f_transforms, E_f_transforms):
        graph_transforms.append(GraphTransform(V_f_transform, E_f_transform))

    if d_vd > 0 and not args.no_atom_descriptor_scaling:
        scaler = train_dset.normalize_inputs("V_d")
        val_dset.normalize_inputs("V_d", scaler)

        scalers = [scaler] if not isinstance(scaler, list) else scaler

        for i, scaler in enumerate(scalers):
            if scaler is None:
                continue

            logger.info(
                f"Atom descriptors for mol {i}: loc = {np.array2string(scaler.mean_, precision=3)}, scale = {np.array2string(scaler.scale_, precision=3)}"
            )
            V_d_transforms[i] = ScaleTransform.from_standard_scaler(scaler)

    return X_d_transform, graph_transforms, V_d_transforms


def save_config(parser: ArgumentParser, args: Namespace, config_path: Path):
    config_args = deepcopy(args)
    for key, value in vars(config_args).items():
        if isinstance(value, Path):
            setattr(config_args, key, str(value))

    for key in ["atom_features_path", "atom_descriptors_path", "bond_features_path"]:
        if getattr(config_args, key) is not None:
            for index, path in getattr(config_args, key).items():
                getattr(config_args, key)[index] = str(path)

    parser.write_config_file(parsed_namespace=config_args, output_file_paths=[str(config_path)])


def save_smiles_splits(args: Namespace, output_dir, train_dset, val_dset, test_dset):
    train_smis = train_dset.smiles
    df_train = pd.DataFrame(train_smis, columns=args.smiles_columns)
    df_train.to_csv(output_dir / "train_smiles.csv", index=False)

    val_smis = val_dset.smiles
    df_val = pd.DataFrame(val_smis, columns=args.smiles_columns)
    df_val.to_csv(output_dir / "val_smiles.csv", index=False)

    if test_dset is not None:
        test_smis = test_dset.smiles
        df_test = pd.DataFrame(test_smis, columns=args.smiles_columns)
        df_test.to_csv(output_dir / "test_smiles.csv", index=False)


def build_splits(args, format_kwargs, featurization_kwargs):
    """build the train/val/test splits"""
    logger.info(f"Pulling data from file: {args.data_path}")
    all_data = build_data_from_files(
        args.data_path,
        p_descriptors=args.descriptors_path,
        p_atom_feats=args.atom_features_path,
        p_bond_feats=args.bond_features_path,
        p_atom_descs=args.atom_descriptors_path,
        **format_kwargs,
        **featurization_kwargs,
    )

    if args.splits_column is not None:
        df = pd.read_csv(
            args.data_path, header=None if args.no_header_row else "infer", index_col=False
        )
        grouped = df.groupby(df[args.splits_column].str.lower())
        train_indices = grouped.groups.get("train", pd.Index([])).tolist()
        val_indices = grouped.groups.get("val", pd.Index([])).tolist()
        test_indices = grouped.groups.get("test", pd.Index([])).tolist()
        train_indices, val_indices, test_indices = [train_indices], [val_indices], [test_indices]

    elif args.splits_file is not None:
        with open(args.splits_file, "rb") as json_file:
            split_idxss = json.load(json_file)
        train_indices = [parse_indices(d["train"]) for d in split_idxss]
        val_indices = [parse_indices(d["val"]) for d in split_idxss]
        test_indices = [parse_indices(d["test"]) for d in split_idxss]

    else:
        splitting_data = all_data[args.split_key_molecule]
        if isinstance(splitting_data[0], ReactionDatapoint):
            splitting_mols = [datapoint.rct for datapoint in splitting_data]
        else:
            splitting_mols = [datapoint.mol for datapoint in splitting_data]
        train_indices, val_indices, test_indices = make_split_indices(
            splitting_mols, args.split, args.split_sizes, args.data_seed, args.num_folds
        )
        if not (
            SplitType.get(args.split) == SplitType.CV_NO_VAL
            or SplitType.get(args.split) == SplitType.CV
        ):
            train_indices, val_indices, test_indices = (
                [train_indices],
                [val_indices],
                [test_indices],
            )

    train_data, val_data, test_data = split_data_by_indices(
        all_data, train_indices, val_indices, test_indices
    )
    for i_split in range(len(train_data)):
        sizes = [len(train_data[i_split][0]), len(val_data[i_split][0]), len(test_data[i_split][0])]
        logger.info(f"train/val/test split_{i_split} sizes: {sizes}")

    return train_data, val_data, test_data


def build_datasets(args, train_data, val_data, test_data):
    """build the train/val/test datasets, where :attr:`test_data` may be None"""
    multicomponent = len(train_data) > 1
    if multicomponent:
        train_dsets = [
            make_dataset(data, args.rxn_mode, args.multi_hot_atom_featurizer_mode)
            for data in train_data
        ]
        val_dsets = [
            make_dataset(data, args.rxn_mode, args.multi_hot_atom_featurizer_mode)
            for data in val_data
        ]
        train_dset = MulticomponentDataset(train_dsets)
        val_dset = MulticomponentDataset(val_dsets)
        if len(test_data[0]) > 0:
            test_dsets = [
                make_dataset(data, args.rxn_mode, args.multi_hot_atom_featurizer_mode)
                for data in test_data
            ]
            test_dset = MulticomponentDataset(test_dsets)
        else:
            test_dset = None
    else:
        train_data = train_data[0]
        val_data = val_data[0]
        test_data = test_data[0]

        train_dset = make_dataset(train_data, args.rxn_mode, args.multi_hot_atom_featurizer_mode)
        val_dset = make_dataset(val_data, args.rxn_mode, args.multi_hot_atom_featurizer_mode)
        if len(test_data) > 0:
            test_dset = make_dataset(test_data, args.rxn_mode, args.multi_hot_atom_featurizer_mode)
        else:
            test_dset = None

    return train_dset, val_dset, test_dset


def build_model(
    args,
    train_dset: MolGraphDataset | MulticomponentDataset,
    output_transform: UnscaleTransform,
    input_transforms: tuple[ScaleTransform, list[GraphTransform], list[ScaleTransform]],
) -> MPNN:
    mp_cls = AtomMessagePassing if args.atom_messages else BondMessagePassing

    X_d_transform, graph_transforms, V_d_transforms = input_transforms

    if isinstance(train_dset, MulticomponentDataset):
        mp_blocks = [
            mp_cls(
                train_dset.datasets[i].featurizer.atom_fdim,
                train_dset.datasets[i].featurizer.bond_fdim,
                d_h=args.message_hidden_dim,
                d_vd=(
                    train_dset.datasets[i].d_vd
                    if isinstance(train_dset.datasets[i], MoleculeDataset)
                    else 0
                ),
                bias=args.message_bias,
                depth=args.depth,
                undirected=args.undirected,
                dropout=args.dropout,
                activation=args.activation,
                V_d_transform=V_d_transforms[i],
                graph_transform=graph_transforms[i],
            )
            for i in range(train_dset.n_components)
        ]
        if args.mpn_shared:
            if args.reaction_columns is not None and args.smiles_columns is not None:
                raise ArgumentError(
                    argument=None,
                    message="Cannot use shared MPNN with both molecule and reaction data.",
                )

        mp_block = MulticomponentMessagePassing(mp_blocks, train_dset.n_components, args.mpn_shared)
        # NOTE(degraff): this if/else block should be handled by the init of MulticomponentMessagePassing
        # if args.mpn_shared:
        #     mp_block = MulticomponentMessagePassing(mp_blocks[0], n_components, args.mpn_shared)
        # else:
        d_xd = train_dset.datasets[0].d_xd
        n_tasks = train_dset.datasets[0].Y.shape[1]
        mpnn_cls = MulticomponentMPNN
    else:
        mp_block = mp_cls(
            train_dset.featurizer.atom_fdim,
            train_dset.featurizer.bond_fdim,
            d_h=args.message_hidden_dim,
            d_vd=train_dset.d_vd if isinstance(train_dset, MoleculeDataset) else 0,
            bias=args.message_bias,
            depth=args.depth,
            undirected=args.undirected,
            dropout=args.dropout,
            activation=args.activation,
            V_d_transform=V_d_transforms[0],
            graph_transform=graph_transforms[0],
        )
        d_xd = train_dset.d_xd
        n_tasks = train_dset.Y.shape[1]
        mpnn_cls = MPNN

    agg = Factory.build(AggregationRegistry[args.aggregation], norm=args.aggregation_norm)
    predictor_cls = PredictorRegistry[args.task_type]
    if args.loss_function is not None:
        criterion = Factory.build(
            LossFunctionRegistry[args.loss_function],
            task_weights=args.task_weights,
            v_kl=args.v_kl,
            # threshold=args.threshold, TODO: Add in v2.1
            eps=args.eps,
        )
    else:
        criterion = None
    if args.metrics is not None:
        metrics = [Factory.build(MetricRegistry[metric]) for metric in args.metrics]
    else:
        metrics = None

    predictor = Factory.build(
        predictor_cls,
        input_dim=mp_block.output_dim + d_xd,
        n_tasks=n_tasks,
        hidden_dim=args.ffn_hidden_dim,
        n_layers=args.ffn_num_layers,
        dropout=args.dropout,
        activation=args.activation,
        criterion=criterion,
        n_classes=args.multiclass_num_classes,
        output_transform=output_transform,
        # spectral_activation=args.spectral_activation, TODO: Add in v2.1
    )

    if args.loss_function is None:
        logger.info(
            f"No loss function was specified! Using class default: {predictor_cls._T_default_criterion}"
        )

    if args.model_frzn is not None:
        model = mpnn_cls.load_from_file(args.model_frzn)
        model.message_passing.apply(lambda module: module.requires_grad_(False))
        model.message_passing.apply(
            lambda m: setattr(m, "p", 0.0) if isinstance(m, torch.nn.Dropout) else None
        )
        model.bn.apply(lambda module: module.requires_grad_(False))
        for idx in range(args.frzn_ffn_layers):
            model.predictor.ffn[idx].requires_grad_(False)
            setattr(model.predictor.ffn[idx + 1][1], "p", 0.0)

        return model

    return mpnn_cls(
        mp_block,
        agg,
        predictor,
        not args.no_batch_norm,
        metrics,
        args.warmup_epochs,
        args.init_lr,
        args.max_lr,
        args.final_lr,
        X_d_transform=X_d_transform,
    )


def train_model(
    args, train_loader, val_loader, test_loader, output_dir, output_transform, input_transforms
):
    for model_idx in range(args.ensemble_size):
        model_output_dir = output_dir / f"model_{model_idx}"
        model_output_dir.mkdir(exist_ok=True, parents=True)

        if args.pytorch_seed is None:
            seed = torch.seed()
            deterministic = False
        else:
            seed = args.pytorch_seed + model_idx
            deterministic = True

        torch.manual_seed(seed)

        model = build_model(args, train_loader.dataset, output_transform, input_transforms)
        logger.info(model)

        monitor_mode = "min" if model.metrics[0].minimize else "max"
        logger.debug(f"Evaluation metric: '{model.metrics[0].alias}', mode: '{monitor_mode}'")

        try:
            trainer_logger = TensorBoardLogger(model_output_dir, "trainer_logs")
        except ModuleNotFoundError:
            trainer_logger = CSVLogger(model_output_dir, "trainer_logs")

        checkpointing = ModelCheckpoint(
            model_output_dir / "checkpoints",
            "best-{epoch}-{val_loss:.2f}",
            "val_loss",
            mode=monitor_mode,
            save_last=True,
        )

        patience = args.patience if args.patience is not None else args.epochs
        early_stopping = EarlyStopping("val_loss", patience=patience, mode=monitor_mode)

        trainer = pl.Trainer(
            logger=trainer_logger,
            enable_progress_bar=True,
            accelerator=args.accelerator,
            devices=args.devices,
            max_epochs=args.epochs,
            callbacks=[checkpointing, early_stopping],
            gradient_clip_val=args.grad_clip,
            deterministic=deterministic,
        )
        trainer.fit(model, train_loader, val_loader)

        if test_loader is not None:
            predss = trainer.predict(dataloaders=test_loader)
            preds = torch.concat(predss, 0).numpy()

            if isinstance(test_loader.dataset, MulticomponentDataset):
                test_dset = test_loader.dataset.datasets[0]
            else:
                test_dset = test_loader.dataset
            targets = test_dset.Y
            mask = torch.from_numpy(np.isfinite(targets))
            targets = np.nan_to_num(targets, nan=0.0)
            weights = torch.from_numpy(test_dset.weights)
            lt_mask = (
                torch.from_numpy(test_dset.lt_mask) if test_dset.lt_mask[0] is not None else None
            )
            gt_mask = (
                torch.from_numpy(test_dset.gt_mask) if test_dset.gt_mask[0] is not None else None
            )
            preds_losses = [
                metric(
                    torch.from_numpy(preds),
                    torch.from_numpy(targets),
                    mask,
                    weights,
                    lt_mask,
                    gt_mask,
                )
                for metric in model.metrics
            ]
            preds_metrics = {
                f"entire_test/{m.alias}": l.item() for m, l in zip(model.metrics, preds_losses)
            }
            print(f"Entire Test Set results: {preds_metrics}")

            columns = get_column_names(
                args.data_path,
                args.smiles_columns,
                args.reaction_columns,
                args.target_columns,
                args.ignore_columns,
                args.splits_column,
                args.weight_column,
                args.no_header_row,
            )
            names = test_loader.dataset.names
            if isinstance(test_loader.dataset, MulticomponentDataset):
                namess = list(zip(*names))
            else:
                namess = [names]
            if "multiclass" in args.task_type:
                df_preds = pd.DataFrame(list(zip(*namess, preds)), columns=columns)
            else:
                df_preds = pd.DataFrame(list(zip(*namess, *preds.T)), columns=columns)
            df_preds.to_csv(model_output_dir / "test_predictions.csv", index=False)

        best_model_path = checkpointing.best_model_path
        model = model.__class__.load_from_checkpoint(best_model_path)
        p_model = model_output_dir / "best.pt"
        save_model(p_model, model)
        logger.info(f"Best model saved to '{p_model}'")


def main(args):
    format_kwargs = dict(
        no_header_row=args.no_header_row,
        smiles_cols=args.smiles_columns,
        rxn_cols=args.reaction_columns,
        target_cols=args.target_columns,
        ignore_cols=args.ignore_columns,
        splits_col=args.splits_column,
        weight_col=args.weight_column,
        bounded=args.loss_function is not None and "bounded" in args.loss_function,
    )
    if args.features_generators is not None:
        # TODO: MorganFeaturizers take radius, length, and include_chirality as arguements. Should we expose these through the CLI?
        features_generators = [
            Factory.build(MoleculeFeaturizerRegistry[features_generator])
            for features_generator in args.features_generators
        ]
    else:
        features_generators = None

    featurization_kwargs = dict(
        features_generators=features_generators, keep_h=args.keep_h, add_h=args.add_h
    )

    splits = build_splits(args, format_kwargs, featurization_kwargs)

    for fold_idx, (train_data, val_data, test_data) in enumerate(zip(*splits)):
        if args.num_folds == 1:
            output_dir = args.output_dir
        else:
            output_dir = args.output_dir / f"fold_{fold_idx}"

        output_dir.mkdir(exist_ok=True, parents=True)

        train_dset, val_dset, test_dset = build_datasets(args, train_data, val_data, test_data)

        input_transforms = normalize_inputs(train_dset, val_dset, args)

        if args.save_smiles_splits:
            save_smiles_splits(args, output_dir, train_dset, val_dset, test_dset)

        if "regression" in args.task_type:
            output_scaler = train_dset.normalize_targets()
            val_dset.normalize_targets(output_scaler)
            logger.info(f"Train data: mean = {output_scaler.mean_} | std = {output_scaler.scale_}")
            output_transform = UnscaleTransform.from_standard_scaler(output_scaler)
        else:
            output_transform = None

        train_loader = build_dataloader(
            train_dset, args.batch_size, args.num_workers, seed=args.data_seed
        )
        val_loader = build_dataloader(val_dset, args.batch_size, args.num_workers, shuffle=False)
        if test_dset is not None:
            test_loader = build_dataloader(
                test_dset, args.batch_size, args.num_workers, shuffle=False
            )
        else:
            test_loader = None

        train_model(
            args,
            train_loader,
            val_loader,
            test_loader,
            output_dir,
            output_transform,
            input_transforms,
        )


if __name__ == "__main__":
    # TODO: update this old code or remove it.
    parser = ArgumentParser()
    parser = TrainSubcommand.add_args(parser)

    logging.basicConfig(stream=sys.stdout, level=logging.DEBUG, force=True)
    args = parser.parse_args()
    TrainSubcommand.func(args)<|MERGE_RESOLUTION|>--- conflicted
+++ resolved
@@ -1,19 +1,9 @@
 from copy import deepcopy
 import json
 import logging
-<<<<<<< HEAD
-import sys
-from pathlib import Path
-from copy import deepcopy
-import numpy as np
-import pandas as pd
-import torch
-import torch.nn as nn
-=======
 from pathlib import Path
 import sys
 
->>>>>>> 4f2c84c4
 from configargparse import ArgumentError, ArgumentParser, Namespace
 from lightning import pytorch as pl
 from lightning.pytorch.callbacks import EarlyStopping, ModelCheckpoint
