from copy import deepcopy
from io import StringIO
import json
import logging
from pathlib import Path
import sys
from tempfile import TemporaryDirectory

from configargparse import ArgumentError, ArgumentParser, Namespace
from lightning import pytorch as pl
from lightning.pytorch.callbacks import EarlyStopping, ModelCheckpoint
from lightning.pytorch.loggers import CSVLogger, TensorBoardLogger
from lightning.pytorch.strategies import DDPStrategy
import numpy as np
import pandas as pd
from rich.console import Console
from rich.table import Column, Table
import torch
import torch.nn as nn

from chemprop.cli.common import (
    add_common_args,
    find_models,
    process_common_args,
    validate_common_args,
)
from chemprop.cli.conf import CHEMPROP_TRAIN_DIR, NOW
from chemprop.cli.utils import (
    LookupAction,
    Subcommand,
    build_data_from_files,
    get_column_names,
    make_dataset,
    parse_indices,
)
from chemprop.cli.utils.args import uppercase
from chemprop.data import (
    MoleculeDataset,
    MolGraphDataset,
    MulticomponentDataset,
    ReactionDatapoint,
    SplitType,
    build_dataloader,
    make_split_indices,
    split_data_by_indices,
)
from chemprop.data.datasets import _MolGraphDatasetMixin
from chemprop.models import MPNN, MulticomponentMPNN, save_model
from chemprop.nn import AggregationRegistry, LossFunctionRegistry, MetricRegistry, PredictorRegistry
from chemprop.nn.message_passing import (
    AtomMessagePassing,
    BondMessagePassing,
    MulticomponentMessagePassing,
)
from chemprop.nn.transforms import GraphTransform, ScaleTransform, UnscaleTransform
from chemprop.nn.utils import Activation
from chemprop.utils import Factory

logger = logging.getLogger(__name__)


class TrainSubcommand(Subcommand):
    COMMAND = "train"
    HELP = "Train a chemprop model."
    parser = None

    @classmethod
    def add_args(cls, parser: ArgumentParser) -> ArgumentParser:
        parser = add_common_args(parser)
        parser = add_train_args(parser)
        cls.parser = parser
        return parser

    @classmethod
    def func(cls, args: Namespace):
        args = process_common_args(args)
        validate_common_args(args)
        args = process_train_args(args)
        validate_train_args(args)

        args.output_dir.mkdir(exist_ok=True, parents=True)
        config_path = args.output_dir / "config.toml"
        save_config(cls.parser, args, config_path)
        main(args)


def add_train_args(parser: ArgumentParser) -> ArgumentParser:
    parser.add_argument(
        "--config-path",
        type=Path,
        is_config_file=True,
        help="Path to a configuration file (command line arguments override values in the configuration file)",
    )
    parser.add_argument(
        "-i",
        "--data-path",
        type=Path,
        help="Path to an input CSV file containing SMILES and the associated target values",
    )
    parser.add_argument(
        "-o",
        "--output-dir",
        "--save-dir",
        type=Path,
        help="Directory where training outputs will be saved (defaults to ``CURRENT_DIRECTORY/chemprop_training/STEM_OF_INPUT/TIME_STAMP``)",
    )
    parser.add_argument(
        "--remove-checkpoints",
        action="store_true",
        help="Remove intermediate checkpoint files after training is complete.",
    )

    # TODO: Add in v2.1; see if we can tell lightning how often to log training loss
    # parser.add_argument(
    #     "--log-frequency",
    #     type=int,
    #     default=10,
    #     help="The number of batches between each logging of the training loss.",
    # )

    transfer_args = parser.add_argument_group("transfer learning args")
    transfer_args.add_argument(
        "--checkpoint",
        type=Path,
        nargs="+",
        help="Path to checkpoint(s) or model file(s) for loading and overwriting weights. Accepts a single pre-trained model checkpoint (.ckpt), a single model file (.pt), a directory containing such files, or a list of paths and directories. If a directory is provided, it will recursively search for and use all (.pt) files found for prediction.",
    )
    transfer_args.add_argument(
        "--freeze-encoder",
        action="store_true",
        help="Freeze the message passing layer from the checkpoint model (specified by ``--checkpoint``).",
    )
    transfer_args.add_argument(
        "--model-frzn",
        help="Path to model checkpoint file to be loaded for overwriting and freezing weights. By default, all MPNN weights are frozen with this option.",
    )
    transfer_args.add_argument(
        "--frzn-ffn-layers",
        type=int,
        default=0,
        help="Freeze the first ``n`` layers of the FFN from the checkpoint model (specified by ``--checkpoint``). The message passing layer should also be frozen with ``--freeze-encoder``.",
    )
    # transfer_args.add_argument(
    #     "--freeze-first-only",
    #     action="store_true",
    #     help="Determines whether or not to use checkpoint_frzn for just the first encoder. Default (False) is to use the checkpoint to freeze all encoders. (only relevant for number_of_molecules > 1, where checkpoint model has number_of_molecules = 1)",
    # )

    # TODO: Add in v2.1
    # parser.add_argument(
    #     "--resume-experiment",
    #     action="store_true",
    #     help="Whether to resume the experiment. Loads test results from any folds that have already been completed and skips training those folds.",
    # )
    # parser.add_argument(
    #     "--config-path",
    #     help="Path to a :code:`.json` file containing arguments. Any arguments present in the config file will override arguments specified via the command line or by the defaults.",
    # )
    parser.add_argument(
        "--ensemble-size",
        type=int,
        default=1,
        help="Number of models in ensemble for each splitting of data",
    )

    # TODO: Add in v2.2
    # abt_args = parser.add_argument_group("atom/bond target args")
    # abt_args.add_argument(
    #     "--is-atom-bond-targets",
    #     action="store_true",
    #     help="Whether this is atomic/bond properties prediction.",
    # )
    # abt_args.add_argument(
    #     "--no-adding-bond-types",
    #     action="store_true",
    #     help="Whether the bond types determined by RDKit molecules added to the output of bond targets. This option is intended to be used with the :code:`is_atom_bond_targets`.",
    # )
    # abt_args.add_argument(
    #     "--keeping-atom-map",
    #     action="store_true",
    #     help="Whether RDKit molecules keep the original atom mapping. This option is intended to be used when providing atom-mapped SMILES with the :code:`is_atom_bond_targets`.",
    # )
    # abt_args.add_argument(
    #     "--no-shared-atom-bond-ffn",
    #     action="store_true",
    #     help="Whether the FFN weights for atom and bond targets should be independent between tasks.",
    # )
    # abt_args.add_argument(
    #     "--weights-ffn-num-layers",
    #     type=int,
    #     default=2,
    #     help="Number of layers in FFN for determining weights used in constrained targets.",
    # )

    mp_args = parser.add_argument_group("message passing")
    mp_args.add_argument(
        "--message-hidden-dim", type=int, default=300, help="Hidden dimension of the messages"
    )
    mp_args.add_argument(
        "--message-bias", action="store_true", help="Add bias to the message passing layers"
    )
    mp_args.add_argument("--depth", type=int, default=3, help="Number of message passing steps")
    mp_args.add_argument(
        "--undirected",
        action="store_true",
        help="Pass messages on undirected bonds/edges (always sum the two relevant bond vectors)",
    )
    mp_args.add_argument(
        "--dropout",
        type=float,
        default=0.0,
        help="Dropout probability in message passing/FFN layers",
    )
    mp_args.add_argument(
        "--mpn-shared",
        action="store_true",
        help="Whether to use the same message passing neural network for all input molecules (only relevant if ``number_of_molecules`` > 1)",
    )
    mp_args.add_argument(
        "--activation",
        type=uppercase,
        default="RELU",
        choices=list(Activation.keys()),
        help="Activation function in message passing/FFN layers",
    )
    mp_args.add_argument(
        "--aggregation",
        "--agg",
        default="norm",
        action=LookupAction(AggregationRegistry),
        help="Aggregation mode to use during graph predictor",
    )
    mp_args.add_argument(
        "--aggregation-norm",
        type=float,
        default=100,
        help="Normalization factor by which to divide summed up atomic features for ``norm`` aggregation",
    )
    mp_args.add_argument(
        "--atom-messages", action="store_true", help="Pass messages on atoms rather than bonds."
    )

    # TODO: Add in v2.1
    # mpsolv_args = parser.add_argument_group("message passing with solvent")
    # mpsolv_args.add_argument(
    #     "--reaction-solvent",
    #     action="store_true",
    #     help="Whether to adjust the MPNN layer to take as input a reaction and a molecule, and to encode them with separate MPNNs.",
    # )
    # mpsolv_args.add_argument(
    #     "--bias-solvent",
    #     action="store_true",
    #     help="Whether to add bias to linear layers for solvent MPN if :code:`reaction_solvent` is True.",
    # )
    # mpsolv_args.add_argument(
    #     "--hidden-size-solvent",
    #     type=int,
    #     default=300,
    #     help="Dimensionality of hidden layers in solvent MPN if :code:`reaction_solvent` is True.",
    # )
    # mpsolv_args.add_argument(
    #     "--depth-solvent",
    #     type=int,
    #     default=3,
    #     help="Number of message passing steps for solvent if :code:`reaction_solvent` is True.",
    # )

    ffn_args = parser.add_argument_group("FFN args")
    ffn_args.add_argument(
        "--ffn-hidden-dim", type=int, default=300, help="Hidden dimension in the FFN top model"
    )
    ffn_args.add_argument(  # TODO: the default in v1 was 2. (see weights_ffn_num_layers option) Do we really want the default to now be 1?
        "--ffn-num-layers", type=int, default=1, help="Number of layers in FFN top model"
    )
    # TODO: Decide if we want to implment this in v2
    # ffn_args.add_argument(
    #     "--features-only",
    #     action="store_true",
    #     help="Use only the additional features in an FFN, no graph network.",
    # )

    extra_mpnn_args = parser.add_argument_group("extra MPNN args")
    extra_mpnn_args.add_argument(
        "--no-batch-norm",
        action="store_true",
        help="Turn off batch normalization after aggregation",
    )
    extra_mpnn_args.add_argument(
        "--multiclass-num-classes",
        type=int,
        default=3,
        help="Number of classes when running multiclass classification",
    )
    # TODO: Add in v2.1
    # extra_mpnn_args.add_argument(
    #     "--spectral-activation",
    #     default="exp",
    #     choices=["softplus", "exp"],
    #     help="Indicates which function to use in task_type spectra training to constrain outputs to be positive.",
    # )

    train_data_args = parser.add_argument_group("training input data args")
    train_data_args.add_argument(
        "-w",
        "--weight-column",
        help="Name of the column in the input CSV containing individual data weights",
    )
    train_data_args.add_argument(
        "--target-columns",
        nargs="+",
        help="Name of the columns containing target values (by default, uses all columns except the SMILES column and the ``ignore_columns``)",
    )
    train_data_args.add_argument(
        "--ignore-columns",
        nargs="+",
        help="Name of the columns to ignore when ``target_columns`` is not provided",
    )
    train_data_args.add_argument(
        "--no-cache",
        action="store_true",
        help="Turn off caching the featurized ``MolGraph`` s at the beginning of training",
    )
    # TODO: Add in v2.1
    # train_data_args.add_argument(
    #     "--spectra-phase-mask-path",
    #     help="Path to a file containing a phase mask array, used for excluding particular regions in spectra predictions.",
    # )

    train_args = parser.add_argument_group("training args")
    train_args.add_argument(
        "-t",
        "--task-type",
        default="regression",
        action=LookupAction(PredictorRegistry),
        help="Type of dataset (determines the default loss function used during training, defaults to ``regression``)",
    )
    train_args.add_argument(
        "-l",
        "--loss-function",
        action=LookupAction(LossFunctionRegistry),
        help="Loss function to use during training (will use the default loss function for the given task type if not specified)",
    )
    train_args.add_argument(
        "--v-kl",
        "--evidential-regularization",
        type=float,
        default=0.0,
        help="Specify the value used in regularization for evidential loss function. The default value recommended by Soleimany et al. (2021) is 0.2. However, the optimal value is dataset-dependent, so it is recommended that users test different values to find the best value for their model.",
    )

    train_args.add_argument(
        "--eps", type=float, default=1e-8, help="Evidential regularization epsilon"
    )
    # TODO: Add in v2.1
    # train_args.add_argument(  # TODO: Is threshold the same thing as the spectra target floor? I'm not sure but combined them.
    #     "-T",
    #     "--threshold",
    #     "--spectra-target-floor",
    #     type=float,
    #     default=1e-8,
    #     help="spectral threshold limit. v1 help string: Values in targets for dataset type spectra are replaced with this value, intended to be a small positive number used to enforce positive values.",
    # )
    train_args.add_argument(
        "--metrics",
        "--metric",
        nargs="+",
        action=LookupAction(MetricRegistry),
        help="Specify the evaluation metrics. If unspecified, chemprop will use the following metrics for given dataset types: regression -> ``rmse``, classification -> ``roc``, multiclass -> ``ce`` ('cross entropy'), spectral -> ``sid``. If multiple metrics are provided, the 0-th one will be used for early stopping and checkpointing.",
    )
    train_args.add_argument(
        "--tracking-metric",
        default="val_loss",
        help="The metric to track for early stopping and checkpointing. Defaults to the criterion used during training.",
    )
    train_args.add_argument(
        "--show-individual-scores",
        action="store_true",
        help="Show all scores for individual targets, not just average, at the end.",
    )
    train_args.add_argument(
        "--task-weights",
        nargs="+",
        type=float,
        help="Weights to apply for whole tasks in the loss function",
    )
    train_args.add_argument(
        "--warmup-epochs",
        type=int,
        default=2,
        help="Number of epochs during which learning rate increases linearly from ``init_lr`` to ``max_lr`` (afterwards, learning rate decreases exponentially from ``max_lr`` to ``final_lr``)",
    )

    train_args.add_argument("--init-lr", type=float, default=1e-4, help="Initial learning rate.")
    train_args.add_argument("--max-lr", type=float, default=1e-3, help="Maximum learning rate.")
    train_args.add_argument("--final-lr", type=float, default=1e-4, help="Final learning rate.")
    train_args.add_argument("--epochs", type=int, default=50, help="Number of epochs to train over")
    train_args.add_argument(
        "--patience",
        type=int,
        default=None,
        help="Number of epochs to wait for improvement before early stopping",
    )
    train_args.add_argument(
        "--grad-clip",
        type=float,
        help="Passed directly to the lightning trainer which controls grad clipping (see the ``Trainer()`` docstring for details)",
    )
    train_args.add_argument(
        "--class-balance",
        action="store_true",
        help="Ensures each training batch contains an equal number of positive and negative samples.",
    )

    split_args = parser.add_argument_group("split args")
    split_args.add_argument(
        "--split",
        "--split-type",
        type=uppercase,
        default="RANDOM",
        choices=list(SplitType.keys()),
        help="Method of splitting the data into train/val/test (case insensitive)",
    )
    split_args.add_argument(
        "--split-sizes",
        type=float,
        nargs=3,
        default=[0.8, 0.1, 0.1],
        help="Split proportions for train/validation/test sets",
    )
    split_args.add_argument(
        "--split-key-molecule",
        type=int,
        default=0,
        help="Specify the index of the key molecule used for splitting when multiple molecules are present and constrained split_type is used (e.g., ``scaffold_balanced`` or ``random_with_repeated_smiles``). Note that this index begins with zero for the first molecule.",
    )
    split_args.add_argument(
        "-k",
        "--num-folds",
        type=int,
        default=1,
        help="Number of folds when performing cross validation",
    )
    split_args.add_argument(
        "--save-smiles-splits",
        action="store_true",
        help="Whether to store the SMILES in each train/val/test split",
    )
    split_args.add_argument(
        "--splits-file",
        type=Path,
        help="Path to a JSON file containing pre-defined splits for the input data, formatted as a list of dictionaries with keys ``train``, ``val``, and ``test`` and values as lists of indices or formatted strings (e.g. [0, 1, 2, 4] or '0-2,4')",
    )
    train_data_args.add_argument(
        "--splits-column",
        help="Name of the column in the input CSV file containing ``train``, ``val``, or ``test`` for each row",
    )
    split_args.add_argument(
        "--data-seed",
        type=int,
        default=0,
        help="Specify the random seed to use when splitting data into train/val/test sets. When ``num_folds`` > 1, the first fold uses this seed and all subsequent folds add 1 to the seed (also used for shuffling data in ``build_dataloader`` when ``shuffle`` is True).",
    )

    parser.add_argument(
        "--pytorch-seed",
        type=int,
        default=None,
        help="Seed for PyTorch randomness (e.g., random initial weights)",
    )

    return parser


def process_train_args(args: Namespace) -> Namespace:
    if args.output_dir is None:
<<<<<<< HEAD
        args.output_dir = Path(f"chemprop_training/{args.data_path.stem}/{NOW}")
=======
        args.output_dir = CHEMPROP_TRAIN_DIR / args.data_path.stem / NOW
>>>>>>> b73ddfd6

    return args


def validate_train_args(args):
    if args.config_path is None and args.data_path is None:
        raise ArgumentError(argument=None, message="Data path must be provided for training.")

    if args.data_path.suffix not in [".csv"]:
        raise ArgumentError(
            argument=None, message=f"Input data must be a CSV file. Got {args.data_path}"
        )

    if args.epochs != -1 and args.epochs <= args.warmup_epochs:
        raise ArgumentError(
            argument=None,
            message=f"The number of epochs should be higher than the number of epochs during warmup. Got {args.epochs} epochs and {args.warmup_epochs} warmup epochs",
        )

    # TODO: model_frzn is deprecated and then remove in v2.2
    if args.checkpoint is not None and args.model_frzn is not None:
        raise ArgumentError(
            argument=None,
            message="`--checkpoint` and `--model-frzn` cannot be used at the same time.",
        )

    if "--model-frzn" in sys.argv:
        logger.warning(
            "`--model-frzn` is deprecated and will be removed in v2.2. "
            "Please use `--checkpoint` with `--freeze-encoder` instead."
        )

    if args.freeze_encoder and args.checkpoint is None:
        raise ArgumentError(
            argument=None,
            message="`--freeze-encoder` can only be used when `--checkpoint` is used.",
        )

    if args.frzn_ffn_layers > 0:
        if args.checkpoint is None and args.model_frzn is None:
            raise ArgumentError(
                argument=None,
                message="`--frzn-ffn-layers` can only be used when `--checkpoint` or `--model-frzn` (depreciated in v2.1) is used.",
            )
        if args.checkpoint is not None and not args.freeze_encoder:
            raise ArgumentError(
                argument=None,
                message="To freeze the first `n` layers of the FFN via `--frzn-ffn-layers`. The message passing layer should also be frozen with `--freeze-encoder`.",
            )

    if args.class_balance and args.task_type != "classification":
        raise ArgumentError(
            argument=None, message="Class balance is only applicable for classification tasks."
        )

    valid_tracking_metrics = (
        args.metrics or [PredictorRegistry[args.task_type]._T_default_metric.alias]
    ) + ["val_loss"]
    if args.tracking_metric not in valid_tracking_metrics:
        raise ArgumentError(
            argument=None,
<<<<<<< HEAD
            message=f"Tracking metric must be one of {','.join(valid_tracking_metrics)}. "
            f"Got {args.tracking_metric}. Additional tracking metric options can be specified with "
            "the --metrics flag.",
        )
=======
            message=f"Tracking metric must be either 'val_loss' or one of the metrics specified via `--metrics`. Got {args.tracking_metric}",
        )

    input_cols, target_cols = get_column_names(
        args.data_path,
        args.smiles_columns,
        args.reaction_columns,
        args.target_columns,
        args.ignore_columns,
        args.splits_column,
        args.weight_column,
        args.no_header_row,
    )

    args.input_columns = input_cols
    args.target_columns = target_cols
>>>>>>> b73ddfd6

    return args


def normalize_inputs(train_dset, val_dset, args):
    multicomponent = isinstance(train_dset, MulticomponentDataset)
    num_components = train_dset.n_components if multicomponent else 1

    X_d_transform = None
    V_f_transforms = [nn.Identity()] * num_components
    E_f_transforms = [nn.Identity()] * num_components
    V_d_transforms = [None] * num_components
    graph_transforms = []

    d_xd = train_dset.d_xd
    d_vf = train_dset.d_vf
    d_ef = train_dset.d_ef
    d_vd = train_dset.d_vd

    if d_xd > 0 and not args.no_descriptor_scaling:
        scaler = train_dset.normalize_inputs("X_d")
        val_dset.normalize_inputs("X_d", scaler)

        scaler = scaler if not isinstance(scaler, list) else scaler[0]

        if scaler is not None:
            logger.info(
                f"Descriptors: loc = {np.array2string(scaler.mean_, precision=3)}, scale = {np.array2string(scaler.scale_, precision=3)}"
            )
            X_d_transform = ScaleTransform.from_standard_scaler(scaler)

    if d_vf > 0 and not args.no_atom_feature_scaling:
        scaler = train_dset.normalize_inputs("V_f")
        val_dset.normalize_inputs("V_f", scaler)

        scalers = [scaler] if not isinstance(scaler, list) else scaler

        for i, scaler in enumerate(scalers):
            if scaler is None:
                continue

            logger.info(
                f"Atom features for mol {i}: loc = {np.array2string(scaler.mean_, precision=3)}, scale = {np.array2string(scaler.scale_, precision=3)}"
            )
            featurizer = (
                train_dset.datasets[i].featurizer if multicomponent else train_dset.featurizer
            )
            V_f_transforms[i] = ScaleTransform.from_standard_scaler(
                scaler, pad=featurizer.atom_fdim - featurizer.extra_atom_fdim
            )

    if d_ef > 0 and not args.no_bond_feature_scaling:
        scaler = train_dset.normalize_inputs("E_f")
        val_dset.normalize_inputs("E_f", scaler)

        scalers = [scaler] if not isinstance(scaler, list) else scaler

        for i, scaler in enumerate(scalers):
            if scaler is None:
                continue

            logger.info(
                f"Bond features for mol {i}: loc = {np.array2string(scaler.mean_, precision=3)}, scale = {np.array2string(scaler.scale_, precision=3)}"
            )
            featurizer = (
                train_dset.datasets[i].featurizer if multicomponent else train_dset.featurizer
            )
            E_f_transforms[i] = ScaleTransform.from_standard_scaler(
                scaler, pad=featurizer.bond_fdim - featurizer.extra_bond_fdim
            )

    for V_f_transform, E_f_transform in zip(V_f_transforms, E_f_transforms):
        graph_transforms.append(GraphTransform(V_f_transform, E_f_transform))

    if d_vd > 0 and not args.no_atom_descriptor_scaling:
        scaler = train_dset.normalize_inputs("V_d")
        val_dset.normalize_inputs("V_d", scaler)

        scalers = [scaler] if not isinstance(scaler, list) else scaler

        for i, scaler in enumerate(scalers):
            if scaler is None:
                continue

            logger.info(
                f"Atom descriptors for mol {i}: loc = {np.array2string(scaler.mean_, precision=3)}, scale = {np.array2string(scaler.scale_, precision=3)}"
            )
            V_d_transforms[i] = ScaleTransform.from_standard_scaler(scaler)

    return X_d_transform, graph_transforms, V_d_transforms


def load_and_use_pretrained_model_scalers(model_path: Path, train_dset, val_dset) -> None:
    if isinstance(train_dset, MulticomponentDataset):
        _model = MulticomponentMPNN.load_from_file(model_path)
        blocks = _model.message_passing.blocks
        train_dsets = train_dset.datasets
        val_dsets = val_dset.datasets
    else:
        _model = MPNN.load_from_file(model_path)
        blocks = [_model.message_passing]
        train_dsets = [train_dset]
        val_dsets = [val_dset]

    for i in range(len(blocks)):
        if isinstance(_model.X_d_transform, ScaleTransform):
            scaler = _model.X_d_transform.to_standard_scaler()
            train_dsets[i].normalize_inputs("X_d", scaler)
            val_dsets[i].normalize_inputs("X_d", scaler)

        if isinstance(blocks[i].graph_transform, GraphTransform):
            if isinstance(blocks[i].graph_transform.V_transform, ScaleTransform):
                V_anti_pad = (
                    train_dsets[i].featurizer.atom_fdim - train_dsets[i].featurizer.extra_atom_fdim
                )
                scaler = blocks[i].graph_transform.V_transform.to_standard_scaler(
                    anti_pad=V_anti_pad
                )
                train_dsets[i].normalize_inputs("V_f", scaler)
                val_dsets[i].normalize_inputs("V_f", scaler)
            if isinstance(blocks[i].graph_transform.E_transform, ScaleTransform):
                E_anti_pad = (
                    train_dsets[i].featurizer.bond_fdim - train_dsets[i].featurizer.extra_bond_fdim
                )
                scaler = blocks[i].graph_transform.E_transform.to_standard_scaler(
                    anti_pad=E_anti_pad
                )
                train_dsets[i].normalize_inputs("E_f", scaler)
                val_dsets[i].normalize_inputs("E_f", scaler)

        if isinstance(blocks[i].V_d_transform, ScaleTransform):
            scaler = blocks[i].V_d_transform.to_standard_scaler()
            train_dsets[i].normalize_inputs("V_d", scaler)
            val_dsets[i].normalize_inputs("V_d", scaler)

    if isinstance(_model.predictor.output_transform, UnscaleTransform):
        scaler = _model.predictor.output_transform.to_standard_scaler()
        train_dset.normalize_targets(scaler)
        val_dset.normalize_targets(scaler)


def save_config(parser: ArgumentParser, args: Namespace, config_path: Path):
    config_args = deepcopy(args)
    for key, value in vars(config_args).items():
        if isinstance(value, Path):
            setattr(config_args, key, str(value))

    for key in ["atom_features_path", "atom_descriptors_path", "bond_features_path"]:
        if getattr(config_args, key) is not None:
            for index, path in getattr(config_args, key).items():
                getattr(config_args, key)[index] = str(path)

    parser.write_config_file(parsed_namespace=config_args, output_file_paths=[str(config_path)])


def save_smiles_splits(args: Namespace, output_dir, train_dset, val_dset, test_dset):
    match (args.smiles_columns, args.reaction_columns):
        case [_, None]:
            column_labels = deepcopy(args.smiles_columns)
        case [None, _]:
            column_labels = deepcopy(args.reaction_columns)
        case _:
            column_labels = deepcopy(args.smiles_columns)
            column_labels.extend(args.reaction_columns)

    train_smis = train_dset.names
    df_train = pd.DataFrame(train_smis, columns=column_labels)
    df_train.to_csv(output_dir / "train_smiles.csv", index=False)

    val_smis = val_dset.names
    df_val = pd.DataFrame(val_smis, columns=column_labels)
    df_val.to_csv(output_dir / "val_smiles.csv", index=False)

    if test_dset is not None:
        test_smis = test_dset.names
        df_test = pd.DataFrame(test_smis, columns=column_labels)
        df_test.to_csv(output_dir / "test_smiles.csv", index=False)


def build_splits(args, format_kwargs, featurization_kwargs):
    """build the train/val/test splits"""
    logger.info(f"Pulling data from file: {args.data_path}")
    all_data = build_data_from_files(
        args.data_path,
        p_descriptors=args.descriptors_path,
        p_atom_feats=args.atom_features_path,
        p_bond_feats=args.bond_features_path,
        p_atom_descs=args.atom_descriptors_path,
        **format_kwargs,
        **featurization_kwargs,
    )

    if args.splits_column is not None:
        df = pd.read_csv(
            args.data_path, header=None if args.no_header_row else "infer", index_col=False
        )
        grouped = df.groupby(df[args.splits_column].str.lower())
        train_indices = grouped.groups.get("train", pd.Index([])).tolist()
        val_indices = grouped.groups.get("val", pd.Index([])).tolist()
        test_indices = grouped.groups.get("test", pd.Index([])).tolist()
        train_indices, val_indices, test_indices = [train_indices], [val_indices], [test_indices]

    elif args.splits_file is not None:
        with open(args.splits_file, "rb") as json_file:
            split_idxss = json.load(json_file)
        train_indices = [parse_indices(d["train"]) for d in split_idxss]
        val_indices = [parse_indices(d["val"]) for d in split_idxss]
        test_indices = [parse_indices(d["test"]) for d in split_idxss]

    else:
        splitting_data = all_data[args.split_key_molecule]
        if isinstance(splitting_data[0], ReactionDatapoint):
            splitting_mols = [datapoint.rct for datapoint in splitting_data]
        else:
            splitting_mols = [datapoint.mol for datapoint in splitting_data]
        train_indices, val_indices, test_indices = make_split_indices(
            splitting_mols, args.split, args.split_sizes, args.data_seed, args.num_folds
        )
        if not (
            SplitType.get(args.split) == SplitType.CV_NO_VAL
            or SplitType.get(args.split) == SplitType.CV
        ):
            train_indices, val_indices, test_indices = (
                [train_indices],
                [val_indices],
                [test_indices],
            )

    train_data, val_data, test_data = split_data_by_indices(
        all_data, train_indices, val_indices, test_indices
    )
    for i_split in range(len(train_data)):
        sizes = [len(train_data[i_split][0]), len(val_data[i_split][0]), len(test_data[i_split][0])]
        logger.info(f"train/val/test split_{i_split} sizes: {sizes}")

    return train_data, val_data, test_data


def summarize(
    target_cols: list[str], task_type: str, dataset: _MolGraphDatasetMixin
) -> tuple[list, list]:
    if task_type in ["regression", "regression-mve", "regression-evidential"]:
        if isinstance(dataset, MulticomponentDataset):
            y = dataset.datasets[0].Y
        else:
            y = dataset.Y
        y_mean = np.nanmean(y, axis=0)
        y_std = np.nanstd(y, axis=0)
        y_median = np.nanmedian(y, axis=0)
        mean_dev_abs = np.abs(y - y_mean)
        num_targets = np.sum(~np.isnan(y), axis=0)
        frac_1_sigma = np.sum((mean_dev_abs < y_std), axis=0) / num_targets
        frac_2_sigma = np.sum((mean_dev_abs < 2 * y_std), axis=0) / num_targets

        column_headers = ["Statistic"] + [f"Value ({target_cols[i]})" for i in range(y.shape[1])]
        table_rows = [
            ["Num. smiles"] + [f"{len(y)}" for i in range(y.shape[1])],
            ["Num. targets"] + [f"{num_targets[i]}" for i in range(y.shape[1])],
            ["Num. NaN"] + [f"{len(y) - num_targets[i]}" for i in range(y.shape[1])],
            ["Mean"] + [f"{mean:0.3g}" for mean in y_mean],
            ["Std. dev."] + [f"{std:0.3g}" for std in y_std],
            ["Median"] + [f"{median:0.3g}" for median in y_median],
            ["% within 1 s.d."] + [f"{sigma:0.0%}" for sigma in frac_1_sigma],
            ["% within 2 s.d."] + [f"{sigma:0.0%}" for sigma in frac_2_sigma],
        ]
        return (column_headers, table_rows)
    elif task_type in [
        "classification",
        "classification-dirichlet",
        "multiclass",
        "multiclass-dirichlet",
    ]:
        if isinstance(dataset, MulticomponentDataset):
            y = dataset.datasets[0].Y
        else:
            y = dataset.Y

        mask = np.isnan(y)
        classes = np.sort(np.unique(y[~mask]))

        class_counts = np.stack([(classes[:, None] == y[:, i]).sum(1) for i in range(y.shape[1])])
        class_fracs = class_counts / y.shape[0]
        nan_count = np.nansum(mask, axis=0)
        nan_frac = nan_count / y.shape[0]

        column_headers = ["Class"] + [f"Count/Percent {target_cols[i]}" for i in range(y.shape[1])]

        table_rows = [
            [f"{k}"] + [f"{class_counts[j,i]}/{class_fracs[j,i]:0.0%}" for j in range(y.shape[1])]
            for i, k in enumerate(classes)
        ]

        nan_row = ["NaN"] + [f"{nan_count[i]}/{nan_frac[i]:0.0%}" for i in range(y.shape[1])]
        table_rows.append(nan_row)

        total_row = ["Total"] + [f"{y.shape[0]}/{100.00}%" for i in range(y.shape[1])]
        table_rows.append(total_row)

        return (column_headers, table_rows)
    else:
        raise ValueError(f"unsupported task type! Task type '{args.task_type}' was not recognized.")


def build_table(column_headers: list[str], table_rows: list[str], title: str | None = None) -> str:
    right_justified_columns = [
        Column(header=column_header, justify="right") for column_header in column_headers
    ]
    table = Table(*right_justified_columns, title=title)
    for row in table_rows:
        table.add_row(*row)

    console = Console(record=True, file=StringIO(), width=200)
    console.print(table)
    return console.export_text()


def build_datasets(args, train_data, val_data, test_data):
    """build the train/val/test datasets, where :attr:`test_data` may be None"""
    multicomponent = len(train_data) > 1
    if multicomponent:
        train_dsets = [
            make_dataset(data, args.rxn_mode, args.multi_hot_atom_featurizer_mode)
            for data in train_data
        ]
        val_dsets = [
            make_dataset(data, args.rxn_mode, args.multi_hot_atom_featurizer_mode)
            for data in val_data
        ]
        train_dset = MulticomponentDataset(train_dsets)
        val_dset = MulticomponentDataset(val_dsets)
        if len(test_data[0]) > 0:
            test_dsets = [
                make_dataset(data, args.rxn_mode, args.multi_hot_atom_featurizer_mode)
                for data in test_data
            ]
            test_dset = MulticomponentDataset(test_dsets)
        else:
            test_dset = None
    else:
        train_data = train_data[0]
        val_data = val_data[0]
        test_data = test_data[0]
        train_dset = make_dataset(train_data, args.rxn_mode, args.multi_hot_atom_featurizer_mode)
        val_dset = make_dataset(val_data, args.rxn_mode, args.multi_hot_atom_featurizer_mode)
        if len(test_data) > 0:
            test_dset = make_dataset(test_data, args.rxn_mode, args.multi_hot_atom_featurizer_mode)
        else:
            test_dset = None
    if args.task_type != "spectral":
        for dataset, label in zip(
            [train_dset, val_dset, test_dset], ["Training", "Validation", "Test"]
        ):
            column_headers, table_rows = summarize(args.target_columns, args.task_type, dataset)
            output = build_table(column_headers, table_rows, f"Summary of {label} Data")
            logger.info("\n" + output)

    return train_dset, val_dset, test_dset


def build_model(
    args,
    train_dset: MolGraphDataset | MulticomponentDataset,
    output_transform: UnscaleTransform,
    input_transforms: tuple[ScaleTransform, list[GraphTransform], list[ScaleTransform]],
) -> MPNN:
    mp_cls = AtomMessagePassing if args.atom_messages else BondMessagePassing

    X_d_transform, graph_transforms, V_d_transforms = input_transforms
    if isinstance(train_dset, MulticomponentDataset):
        mp_blocks = [
            mp_cls(
                train_dset.datasets[i].featurizer.atom_fdim,
                train_dset.datasets[i].featurizer.bond_fdim,
                d_h=args.message_hidden_dim,
                d_vd=(
                    train_dset.datasets[i].d_vd
                    if isinstance(train_dset.datasets[i], MoleculeDataset)
                    else 0
                ),
                bias=args.message_bias,
                depth=args.depth,
                undirected=args.undirected,
                dropout=args.dropout,
                activation=args.activation,
                V_d_transform=V_d_transforms[i],
                graph_transform=graph_transforms[i],
            )
            for i in range(train_dset.n_components)
        ]
        if args.mpn_shared:
            if args.reaction_columns is not None and args.smiles_columns is not None:
                raise ArgumentError(
                    argument=None,
                    message="Cannot use shared MPNN with both molecule and reaction data.",
                )

        mp_block = MulticomponentMessagePassing(mp_blocks, train_dset.n_components, args.mpn_shared)
        # NOTE(degraff): this if/else block should be handled by the init of MulticomponentMessagePassing
        # if args.mpn_shared:
        #     mp_block = MulticomponentMessagePassing(mp_blocks[0], n_components, args.mpn_shared)
        # else:
        d_xd = train_dset.datasets[0].d_xd
        n_tasks = train_dset.datasets[0].Y.shape[1]
        mpnn_cls = MulticomponentMPNN
    else:
        mp_block = mp_cls(
            train_dset.featurizer.atom_fdim,
            train_dset.featurizer.bond_fdim,
            d_h=args.message_hidden_dim,
            d_vd=train_dset.d_vd if isinstance(train_dset, MoleculeDataset) else 0,
            bias=args.message_bias,
            depth=args.depth,
            undirected=args.undirected,
            dropout=args.dropout,
            activation=args.activation,
            V_d_transform=V_d_transforms[0],
            graph_transform=graph_transforms[0],
        )
        d_xd = train_dset.d_xd
        n_tasks = train_dset.Y.shape[1]
        mpnn_cls = MPNN

    agg = Factory.build(AggregationRegistry[args.aggregation], norm=args.aggregation_norm)
    predictor_cls = PredictorRegistry[args.task_type]
    if args.loss_function is not None:
        task_weights = torch.ones(n_tasks) if args.task_weights is None else args.task_weights
        criterion = Factory.build(
            LossFunctionRegistry[args.loss_function],
            task_weights=task_weights,
            v_kl=args.v_kl,
            # threshold=args.threshold, TODO: Add in v2.1
            eps=args.eps,
        )
    else:
        criterion = None
    if args.metrics is not None:
        metrics = [Factory.build(MetricRegistry[metric]) for metric in args.metrics]
    else:
        metrics = None

    predictor = Factory.build(
        predictor_cls,
        input_dim=mp_block.output_dim + d_xd,
        n_tasks=n_tasks,
        hidden_dim=args.ffn_hidden_dim,
        n_layers=args.ffn_num_layers,
        dropout=args.dropout,
        activation=args.activation,
        criterion=criterion,
        n_classes=args.multiclass_num_classes,
        output_transform=output_transform,
        # spectral_activation=args.spectral_activation, TODO: Add in v2.1
    )

    if args.loss_function is None:
        logger.info(
            f"No loss function was specified! Using class default: {predictor_cls._T_default_criterion}"
        )

    return mpnn_cls(
        mp_block,
        agg,
        predictor,
        not args.no_batch_norm,
        metrics,
        args.warmup_epochs,
        args.init_lr,
        args.max_lr,
        args.final_lr,
        X_d_transform=X_d_transform,
    )


def train_model(
    args, train_loader, val_loader, test_loader, output_dir, output_transform, input_transforms
):
    if args.checkpoint is not None:
        model_paths = find_models(args.checkpoint)
        if args.ensemble_size != len(model_paths):
            logger.warning(
                f"The number of models in ensemble for each splitting of data is set to {len(model_paths)}."
            )
            args.ensemble_size = len(model_paths)

    for model_idx in range(args.ensemble_size):
        model_output_dir = output_dir / f"model_{model_idx}"
        model_output_dir.mkdir(exist_ok=True, parents=True)

        if args.pytorch_seed is None:
            seed = torch.seed()
            deterministic = False
        else:
            seed = args.pytorch_seed + model_idx
            deterministic = True

        torch.manual_seed(seed)

        if args.checkpoint or args.model_frzn is not None:
            mpnn_cls = (
                MulticomponentMPNN
                if isinstance(train_loader.dataset, MulticomponentDataset)
                else MPNN
            )
            model_path = model_paths[model_idx] if args.checkpoint else args.model_frzn
            model = mpnn_cls.load_from_file(model_path)

            if args.checkpoint:
                model.apply(
                    lambda m: setattr(m, "p", args.dropout)
                    if isinstance(m, torch.nn.Dropout)
                    else None
                )

<<<<<<< HEAD
=======
            # TODO: model_frzn is deprecated and then remove in v2.2
            if args.model_frzn or args.freeze_encoder:
                model.message_passing.apply(lambda module: module.requires_grad_(False))
                model.message_passing.eval()
                model.bn.apply(lambda module: module.requires_grad_(False))
                model.bn.eval()
                for idx in range(args.frzn_ffn_layers):
                    model.predictor.ffn[idx].requires_grad_(False)
                    model.predictor.ffn[idx + 1].eval()
        else:
            model = build_model(args, train_loader.dataset, output_transform, input_transforms)
        logger.info(model)

>>>>>>> b73ddfd6
        try:
            trainer_logger = TensorBoardLogger(
                model_output_dir, "trainer_logs", default_hp_metric=False
            )
        except ModuleNotFoundError as e:
            logger.warning(
                f"Unable to import TensorBoardLogger, reverting to CSVLogger (original error: {e})."
            )
            trainer_logger = CSVLogger(model_output_dir, "trainer_logs")

        if args.tracking_metric == "val_loss":
<<<<<<< HEAD
            tracking_metric_class = model.criterion
        else:
            tracking_metric_class = MetricRegistry[args.tracking_metric]
            args.tracking_metric = "val/" + args.tracking_metric

        monitor_mode = "min" if tracking_metric_class.higher_is_better else "max"
        logger.debug(f"Evaluation metric: '{tracking_metric_class.alias}', mode: '{monitor_mode}'")
=======
            T_tracking_metric = model.criterion.__class__
        else:
            T_tracking_metric = MetricRegistry[args.tracking_metric]
            args.tracking_metric = "val/" + args.tracking_metric

        monitor_mode = "min" if T_tracking_metric.minimize else "max"
        logger.debug(f"Evaluation metric: '{T_tracking_metric.alias}', mode: '{monitor_mode}'")
>>>>>>> b73ddfd6

        if args.remove_checkpoints:
            temp_dir = TemporaryDirectory()
            checkpoint_dir = Path(temp_dir.name)
        else:
            checkpoint_dir = model_output_dir

        checkpoint_filename = (
            f"best-epoch={{epoch}}-{args.tracking_metric.replace('/', '_')}="
            f"{{{args.tracking_metric}:.2f}}"
        )
        checkpointing = ModelCheckpoint(
            checkpoint_dir / "checkpoints",
<<<<<<< HEAD
            "best-epoch={epoch}-"
            + args.tracking_metric.replace("/", "_")
            + "={"
            + args.tracking_metric
            + ":.2f}",
=======
            checkpoint_filename,
>>>>>>> b73ddfd6
            args.tracking_metric,
            mode=monitor_mode,
            save_last=True,
            auto_insert_metric_name=False,
        )

        if args.epochs != -1:
            patience = args.patience if args.patience is not None else args.epochs
            early_stopping = EarlyStopping(
                args.tracking_metric, patience=patience, mode=monitor_mode
            )
            callbacks = [checkpointing, early_stopping]
        else:
            callbacks = [checkpointing]

        trainer = pl.Trainer(
            logger=trainer_logger,
            enable_progress_bar=True,
            accelerator=args.accelerator,
            devices=args.devices,
            max_epochs=args.epochs,
            callbacks=callbacks,
            gradient_clip_val=args.grad_clip,
            deterministic=deterministic,
        )
        trainer.fit(model, train_loader, val_loader)

        if test_loader is not None:
            if isinstance(trainer.strategy, DDPStrategy):
                torch.distributed.destroy_process_group()

                best_ckpt_path = trainer.checkpoint_callback.best_model_path
                trainer = pl.Trainer(
                    logger=trainer_logger,
                    enable_progress_bar=True,
                    accelerator=args.accelerator,
                    devices=1,
                )
                model = model.load_from_checkpoint(best_ckpt_path)
                predss = trainer.predict(model, dataloaders=test_loader)
            else:
                predss = trainer.predict(dataloaders=test_loader)

            preds = torch.concat(predss, 0)
            if model.predictor.n_targets > 1:
                preds = preds[..., 0]
            preds = preds.numpy()

            evaluate_and_save_predictions(
                preds, test_loader, model.metrics[:-1], model_output_dir, args
            )

        best_model_path = checkpointing.best_model_path
        model = model.__class__.load_from_checkpoint(best_model_path)
        p_model = model_output_dir / "best.pt"
        save_model(p_model, model, args.target_columns)
        logger.info(f"Best model saved to '{p_model}'")

        if args.remove_checkpoints:
            temp_dir.cleanup()


def evaluate_and_save_predictions(preds, test_loader, metrics, model_output_dir, args):
    if isinstance(test_loader.dataset, MulticomponentDataset):
        test_dset = test_loader.dataset.datasets[0]
    else:
        test_dset = test_loader.dataset
    targets = test_dset.Y
    mask = torch.from_numpy(np.isfinite(targets))
    targets = np.nan_to_num(targets, nan=0.0)
    weights = torch.ones(len(test_dset))
    lt_mask = torch.from_numpy(test_dset.lt_mask) if test_dset.lt_mask[0] is not None else None
    gt_mask = torch.from_numpy(test_dset.gt_mask) if test_dset.gt_mask[0] is not None else None

    individual_scores = dict()
    for metric in metrics[:-1]:
        individual_scores[metric.alias] = []
        for i, col in enumerate(args.target_columns):
            if "multiclass" in args.task_type:
                preds_slice = torch.from_numpy(preds[:, i : i + 1, :])
                targets_slice = torch.from_numpy(targets[:, i : i + 1])
            else:
                preds_slice = torch.from_numpy(preds[:, i])
                targets_slice = torch.from_numpy(targets[:, i])
            preds_loss = metric(
                preds_slice,
                targets_slice,
                mask[:, i],
                weights,
                lt_mask[:, i] if lt_mask is not None else None,
                gt_mask[:, i] if gt_mask is not None else None,
            )
            individual_scores[metric.alias].append(preds_loss)

    logger.info("Test Set results:")
    for metric in metrics[:-1]:
        avg_loss = sum(individual_scores[metric.alias]) / len(individual_scores[metric.alias])
        logger.info(f"test/{metric.alias}: {avg_loss}")

    if args.show_individual_scores:
        logger.info("Entire Test Set individual results:")
<<<<<<< HEAD
        for metric in metrics[:-1]:
            for i, col in enumerate(target_cols):
                logger.info(f"test/{col}/{metric.alias}: {individual_scores[metric.alias][i]}")
=======
        for metric in metrics:
            for i, col in enumerate(args.target_columns):
                logger.info(
                    f"entire_test/{col}/{metric.alias}: {individual_scores[metric.alias][i]}"
                )
>>>>>>> b73ddfd6

    names = test_loader.dataset.names
    if isinstance(test_loader.dataset, MulticomponentDataset):
        namess = list(zip(*names))
    else:
        namess = [names]

    columns = args.input_columns + args.target_columns
    if "multiclass" in args.task_type:
        columns = columns + [f"{col}_prob" for col in args.target_columns]
        formatted_probability_strings = np.apply_along_axis(
            lambda x: ",".join(map(str, x)), 2, preds
        )
        predicted_class_labels = preds.argmax(axis=-1)
        df_preds = pd.DataFrame(
            list(zip(*namess, *predicted_class_labels.T, *formatted_probability_strings.T)),
            columns=columns,
        )
    else:
        df_preds = pd.DataFrame(list(zip(*namess, *preds.T)), columns=columns)
    df_preds.to_csv(model_output_dir / "test_predictions.csv", index=False)


def main(args):
    format_kwargs = dict(
        no_header_row=args.no_header_row,
        smiles_cols=args.smiles_columns,
        rxn_cols=args.reaction_columns,
        target_cols=args.target_columns,
        ignore_cols=args.ignore_columns,
        splits_col=args.splits_column,
        weight_col=args.weight_column,
        bounded=args.loss_function is not None and "bounded" in args.loss_function,
    )

    featurization_kwargs = dict(
        molecule_featurizers=args.molecule_featurizers, keep_h=args.keep_h, add_h=args.add_h
    )

    splits = build_splits(args, format_kwargs, featurization_kwargs)

    for fold_idx, (train_data, val_data, test_data) in enumerate(zip(*splits)):
        if args.num_folds == 1:
            output_dir = args.output_dir
        else:
            output_dir = args.output_dir / f"fold_{fold_idx}"

        output_dir.mkdir(exist_ok=True, parents=True)

        train_dset, val_dset, test_dset = build_datasets(args, train_data, val_data, test_data)

        if args.save_smiles_splits:
            save_smiles_splits(args, output_dir, train_dset, val_dset, test_dset)

        if args.checkpoint or args.model_frzn is not None:
            model_paths = find_models(args.checkpoint)
            if len(model_paths) > 1:
                logger.warning(
                    "Multiple checkpoint files were loaded, but only the scalers from "
                    f"{model_paths[0]} are used. It is assumed that all models provided have the "
                    "same data scalings, meaning they were trained on the same data."
                )
            model_path = model_paths[0] if args.checkpoint else args.model_frzn
            load_and_use_pretrained_model_scalers(model_path, train_dset, val_dset)
            input_transforms = (None, None, None)
            output_transform = None
        else:
            input_transforms = normalize_inputs(train_dset, val_dset, args)

            if "regression" in args.task_type:
                output_scaler = train_dset.normalize_targets()
                val_dset.normalize_targets(output_scaler)
                logger.info(
                    f"Train data: mean = {output_scaler.mean_} | std = {output_scaler.scale_}"
                )
                output_transform = UnscaleTransform.from_standard_scaler(output_scaler)
            else:
                output_transform = None

        if not args.no_cache:
            train_dset.cache = True
            val_dset.cache = True

        train_loader = build_dataloader(
            train_dset,
            args.batch_size,
            args.num_workers,
            class_balance=args.class_balance,
            seed=args.data_seed,
        )
        if args.class_balance:
            logger.debug(
                f"With `--class-balance`, effective train size = {len(train_loader.sampler)}"
            )
        val_loader = build_dataloader(val_dset, args.batch_size, args.num_workers, shuffle=False)
        if test_dset is not None:
            test_loader = build_dataloader(
                test_dset, args.batch_size, args.num_workers, shuffle=False
            )
        else:
            test_loader = None
        return
        train_model(
            args,
            train_loader,
            val_loader,
            test_loader,
            output_dir,
            output_transform,
            input_transforms,
        )


if __name__ == "__main__":
    # TODO: update this old code or remove it.
    parser = ArgumentParser()
    parser = TrainSubcommand.add_args(parser)

    logging.basicConfig(stream=sys.stdout, level=logging.DEBUG, force=True)
    args = parser.parse_args()
    TrainSubcommand.func(args)<|MERGE_RESOLUTION|>--- conflicted
+++ resolved
@@ -473,11 +473,7 @@
 
 def process_train_args(args: Namespace) -> Namespace:
     if args.output_dir is None:
-<<<<<<< HEAD
-        args.output_dir = Path(f"chemprop_training/{args.data_path.stem}/{NOW}")
-=======
         args.output_dir = CHEMPROP_TRAIN_DIR / args.data_path.stem / NOW
->>>>>>> b73ddfd6
 
     return args
 
@@ -539,13 +535,9 @@
     if args.tracking_metric not in valid_tracking_metrics:
         raise ArgumentError(
             argument=None,
-<<<<<<< HEAD
             message=f"Tracking metric must be one of {','.join(valid_tracking_metrics)}. "
             f"Got {args.tracking_metric}. Additional tracking metric options can be specified with "
             "the --metrics flag.",
-        )
-=======
-            message=f"Tracking metric must be either 'val_loss' or one of the metrics specified via `--metrics`. Got {args.tracking_metric}",
         )
 
     input_cols, target_cols = get_column_names(
@@ -561,7 +553,6 @@
 
     args.input_columns = input_cols
     args.target_columns = target_cols
->>>>>>> b73ddfd6
 
     return args
 
@@ -1075,8 +1066,6 @@
                     else None
                 )
 
-<<<<<<< HEAD
-=======
             # TODO: model_frzn is deprecated and then remove in v2.2
             if args.model_frzn or args.freeze_encoder:
                 model.message_passing.apply(lambda module: module.requires_grad_(False))
@@ -1090,7 +1079,6 @@
             model = build_model(args, train_loader.dataset, output_transform, input_transforms)
         logger.info(model)
 
->>>>>>> b73ddfd6
         try:
             trainer_logger = TensorBoardLogger(
                 model_output_dir, "trainer_logs", default_hp_metric=False
@@ -1102,23 +1090,13 @@
             trainer_logger = CSVLogger(model_output_dir, "trainer_logs")
 
         if args.tracking_metric == "val_loss":
-<<<<<<< HEAD
-            tracking_metric_class = model.criterion
-        else:
-            tracking_metric_class = MetricRegistry[args.tracking_metric]
-            args.tracking_metric = "val/" + args.tracking_metric
-
-        monitor_mode = "min" if tracking_metric_class.higher_is_better else "max"
-        logger.debug(f"Evaluation metric: '{tracking_metric_class.alias}', mode: '{monitor_mode}'")
-=======
             T_tracking_metric = model.criterion.__class__
         else:
             T_tracking_metric = MetricRegistry[args.tracking_metric]
             args.tracking_metric = "val/" + args.tracking_metric
 
-        monitor_mode = "min" if T_tracking_metric.minimize else "max"
+        monitor_mode = "min" if T_tracking_metric.higher_is_better else "max"
         logger.debug(f"Evaluation metric: '{T_tracking_metric.alias}', mode: '{monitor_mode}'")
->>>>>>> b73ddfd6
 
         if args.remove_checkpoints:
             temp_dir = TemporaryDirectory()
@@ -1132,15 +1110,7 @@
         )
         checkpointing = ModelCheckpoint(
             checkpoint_dir / "checkpoints",
-<<<<<<< HEAD
-            "best-epoch={epoch}-"
-            + args.tracking_metric.replace("/", "_")
-            + "={"
-            + args.tracking_metric
-            + ":.2f}",
-=======
             checkpoint_filename,
->>>>>>> b73ddfd6
             args.tracking_metric,
             mode=monitor_mode,
             save_last=True,
@@ -1242,17 +1212,9 @@
 
     if args.show_individual_scores:
         logger.info("Entire Test Set individual results:")
-<<<<<<< HEAD
         for metric in metrics[:-1]:
-            for i, col in enumerate(target_cols):
+            for i, col in enumerate(args.target_columns):
                 logger.info(f"test/{col}/{metric.alias}: {individual_scores[metric.alias][i]}")
-=======
-        for metric in metrics:
-            for i, col in enumerate(args.target_columns):
-                logger.info(
-                    f"entire_test/{col}/{metric.alias}: {individual_scores[metric.alias][i]}"
-                )
->>>>>>> b73ddfd6
 
     names = test_loader.dataset.names
     if isinstance(test_loader.dataset, MulticomponentDataset):
