--- conflicted
+++ resolved
@@ -1003,73 +1003,17 @@
     train_dset: MolGraphDataset | MulticomponentDataset,
     output_transform: UnscaleTransform,
     input_transforms: tuple[ScaleTransform, list[GraphTransform], list[ScaleTransform]],
-<<<<<<< HEAD
-) -> MPNN:
-    mp_cls = AtomMessagePassing if args.atom_messages else BondMessagePassing
-    activation = parse_activation(_ACTIVATION_FUNCTIONS[args.activation], args.activation_args)
-
-    X_d_transform, graph_transforms, V_d_transforms = input_transforms
-    if isinstance(train_dset, MulticomponentDataset):
-        mp_blocks = [
-            mp_cls(
-                train_dset.datasets[i].featurizer.atom_fdim,
-                train_dset.datasets[i].featurizer.bond_fdim,
-                d_h=args.message_hidden_dim,
-                d_vd=(
-                    train_dset.datasets[i].d_vd
-                    if isinstance(train_dset.datasets[i], MoleculeDataset)
-                    else 0
-                ),
-                bias=args.message_bias,
-                depth=args.depth,
-                undirected=args.undirected,
-                dropout=args.dropout,
-                activation=activation,
-                V_d_transform=V_d_transforms[i],
-                graph_transform=graph_transforms[i],
-            )
-            for i in range(train_dset.n_components)
-        ]
-        if args.mpn_shared:
-            if args.reaction_columns is not None and args.smiles_columns is not None:
-                raise ArgumentError(
-                    argument=None,
-                    message="Cannot use shared MPNN with both molecule and reaction data.",
-                )
-
-        mp_block = MulticomponentMessagePassing(mp_blocks, train_dset.n_components, args.mpn_shared)
-        # NOTE(degraff): this if/else block should be handled by the init of MulticomponentMessagePassing
-        # if args.mpn_shared:
-        #     mp_block = MulticomponentMessagePassing(mp_blocks[0], n_components, args.mpn_shared)
-        # else:
-=======
     from_foundation: FoundationModels | None = None,
 ) -> MPNN | MulticomponentMPNN:
     X_d_transform, graph_transforms, V_d_transforms = input_transforms
+    activation = parse_activation(_ACTIVATION_FUNCTIONS[args.activation], args.activation_args)
     if isinstance(train_dset, MulticomponentDataset):
         is_multi = True
->>>>>>> bd7a6c83
         d_xd = train_dset.datasets[0].d_xd
         n_tasks = train_dset.datasets[0].Y.shape[1]
         mpnn_cls = MulticomponentMPNN
     else:
-<<<<<<< HEAD
-        mp_block = mp_cls(
-            train_dset.featurizer.atom_fdim,
-            train_dset.featurizer.bond_fdim,
-            d_h=args.message_hidden_dim,
-            d_vd=train_dset.d_vd if isinstance(train_dset, MoleculeDataset) else 0,
-            bias=args.message_bias,
-            depth=args.depth,
-            undirected=args.undirected,
-            dropout=args.dropout,
-            activation=activation,
-            V_d_transform=V_d_transforms[0],
-            graph_transform=graph_transforms[0],
-        )
-=======
         is_multi = False
->>>>>>> bd7a6c83
         d_xd = train_dset.d_xd
         n_tasks = train_dset.Y.shape[1]
         mpnn_cls = MPNN
@@ -1140,7 +1084,7 @@
                     depth=args.depth,
                     undirected=args.undirected,
                     dropout=args.dropout,
-                    activation=args.activation,
+                    activation=activation,
                     V_d_transform=V_d_transforms[i],
                     graph_transform=graph_transforms[i],
                 )
@@ -1166,7 +1110,7 @@
                 depth=args.depth,
                 undirected=args.undirected,
                 dropout=args.dropout,
-                activation=args.activation,
+                activation=activation,
                 V_d_transform=V_d_transforms[0],
                 graph_transform=graph_transforms[0],
             )
