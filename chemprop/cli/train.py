--- conflicted
+++ resolved
@@ -93,8 +93,7 @@
         "--output-dir",
         "--save-dir",
         type=Path,
-<<<<<<< HEAD
-        help="Directory where training outputs will be saved. Defaults to '<current directory>/chemprop_training/<stem of input>/<time stamp>'.",
+        help="Directory where training outputs will be saved. Defaults to 'CURRENT_DIRECTORY/chemprop_training/STEM_OF_INPUT/TIME_STAMP'.",
     )
     # TODO: as we plug the three checkpoint options, see if we can reduce from three option to two or to just one.
     #        similar to how --features-path is/will be implemented
@@ -102,27 +101,7 @@
     parser.add_argument(
         "--checkpoint",
         help="Location of checkpoint(s) to use for ... If the location is a directory, chemprop walks it and ensembles all models that are found. If the location is a path or list of paths to model checkpoints (:code:`.pt` files), only those models will be loaded.",
-=======
-        help="Directory where training outputs will be saved. Defaults to 'CURRENT_DIRECTORY/chemprop_training/STEM_OF_INPUT/TIME_STAMP'.",
->>>>>>> f035de30
-    )
-
-    # TODO: Add in v2.1
-    # parser.add_argument(
-    #     "--checkpoint-dir",
-    #     help="Directory from which to load model checkpoints (walks directory and ensembles all models that are found).",
-    # )
-    # parser.add_argument("--checkpoint-path", help="Path to model checkpoint (:code:`.pt` file).")
-    # parser.add_argument(
-    #     "--checkpoint-paths",
-    #     type=list[str],
-    #     help="List of paths to model checkpoints (:code:`.pt` files).",
-    # )
-    # # TODO: Is this a prediction only argument?
-    # parser.add_argument(
-    #     "--checkpoint",
-    #     help="Location of checkpoint(s) to use for ... If the location is a directory, chemprop walks it and ensembles all models that are found. If the location is a path or list of paths to model checkpoints (:code:`.pt` files), only those models will be loaded.",
-    # )
+    )
 
     # TODO: Add in v2.1; see if we can tell lightning how often to log training loss
     # parser.add_argument(
