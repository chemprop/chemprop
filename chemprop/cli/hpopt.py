--- conflicted
+++ resolved
@@ -3,16 +3,11 @@
 import json
 import logging
 from pathlib import Path
-<<<<<<< HEAD
 import sys
 
-=======
-import numpy as np
-
-import torch
->>>>>>> e877a829
 from lightning import pytorch as pl
 from lightning.pytorch.callbacks import EarlyStopping
+import numpy as np
 import torch
 
 from chemprop.cli.common import add_common_args, process_common_args, validate_common_args
