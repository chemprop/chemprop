--- conflicted
+++ resolved
@@ -90,11 +90,7 @@
         "--features-generators",
         nargs="+",
         action=LookupAction(MoleculeFeaturizerRegistry),
-<<<<<<< HEAD
-        help="Method(s) of generating additional features",
-=======
-        help="Method(s) of generating molecule features to use as extra descriptors.",
->>>>>>> 24597522
+        help="Method(s) of generating molecule features to use as extra descriptors",
     )
     # TODO: add in v2.1 to deprecate features-generators and then remove in v2.2
     # featurization_args.add_argument(
