from collections import defaultdict
import logging
from typing import Dict, List
import numpy as np

import numpy as np

import numpy as np

from .predict import predict
from chemprop.data import MoleculeDataLoader, StandardScaler, AtomBondScaler
from chemprop.models import MoleculeModel
from chemprop.train import get_metric_func


def evaluate_predictions(preds: List[List[float]],
                         targets: List[List[float]],
                         num_tasks: int,
                         metrics: List[str],
                         dataset_type: str,
                         is_atom_bond_targets: bool = False,
                         gt_targets: List[List[bool]] = None,
                         lt_targets: List[List[bool]] = None,
                         quantiles: List[float] = None,
                         logger: logging.Logger = None) -> Dict[str, List[float]]:
    """
    Evaluates predictions using a metric function after filtering out invalid targets.

    :param preds: A list of lists of shape :code:`(data_size, num_tasks)` with model predictions.
    :param targets: A list of lists of shape :code:`(data_size, num_tasks)` with targets.
    :param num_tasks: Number of tasks.
    :param metrics: A list of names of metric functions.
    :param dataset_type: Dataset type.
    :param is_atom_bond_targets: Boolean whether this is atomic/bond properties prediction.
    :param gt_targets: A list of lists of booleans indicating whether the target is an inequality rather than a single value.
    :param lt_targets: A list of lists of booleans indicating whether the target is an inequality rather than a single value.
    :param quantiles: A list of quantiles for use in pinball evaluation of quantile_interval metric.
    :param logger: A logger to record output.
    :return: A dictionary mapping each metric in :code:`metrics` to a list of values for each task.
    """
    info = logger.info if logger is not None else print

    metric_to_func = {metric: get_metric_func(metric) for metric in metrics}

    if len(preds) == 0:
        return {metric: [float('nan')] * num_tasks for metric in metrics}
    
    if is_atom_bond_targets:
        targets = [np.concatenate(x).reshape([-1, 1]) for x in zip(*targets)]

    # Filter out empty targets for most data types, excluding dataset_type spectra
    # valid_preds and valid_targets have shape (num_tasks, data_size)
    if dataset_type != 'spectra':
        valid_preds = [[] for _ in range(num_tasks)]
        valid_targets = [[] for _ in range(num_tasks)]
        for i in range(num_tasks):
            if is_atom_bond_targets:
                for j in range(len(preds[i])):
                    if targets[i][j][0] is not None:  # Skip those without targets
                        valid_preds[i].append(list(preds[i][j]))
                        valid_targets[i].append(list(targets[i][j]))
            else:
                for j in range(len(preds)):
                    if targets[j][i] is not None:  # Skip those without targets
                        valid_preds[i].append(preds[j][i])
                        valid_targets[i].append(targets[j][i])
<<<<<<< HEAD

=======
>>>>>>> 64543427

    # Compute metric. Spectra loss calculated for all tasks together, others calculated for tasks individually.
    results = defaultdict(list)
    if dataset_type == 'spectra':
        for metric, metric_func in metric_to_func.items():
            results[metric].append(metric_func(preds, targets))
    elif is_atom_bond_targets:
        for metric, metric_func in metric_to_func.items():
            for valid_target, valid_pred in zip(valid_targets, valid_preds):
                results[metric].append(metric_func(valid_target, valid_pred))
    else:
        for i in range(num_tasks):
            # # Skip if all targets or preds are identical, otherwise we'll crash during classification
            if dataset_type == 'classification':
                nan = False
                if all(target == 0 for target in valid_targets[i]) or all(target == 1 for target in valid_targets[i]):
                    nan = True
                    info('Warning: Found a task with targets all 0s or all 1s')
                if all(pred == 0 for pred in valid_preds[i]) or all(pred == 1 for pred in valid_preds[i]):
                    nan = True
                    info('Warning: Found a task with predictions all 0s or all 1s')

                if nan:
                    for metric in metrics:
                        results[metric].append(float('nan'))
                    continue

            if len(valid_targets[i]) == 0:
                continue

            for metric, metric_func in metric_to_func.items():
                if dataset_type == 'multiclass' and metric == 'cross_entropy':
                    results[metric].append(metric_func(valid_targets[i], valid_preds[i],
                                                    labels=list(range(len(valid_preds[i][0])))))
                elif metric in ['bounded_rmse', 'bounded_mse', 'bounded_mae']:
                    results[metric].append(metric_func(valid_targets[i], valid_preds[i], gt_targets[i], lt_targets[i]))
                elif metric == 'quantile':
                    if not quantiles:
                        raise ValueError("quantile metric evaluation requires quantiles parameter")

                    results[metric].append(metric_func(valid_targets[i], valid_preds[i], quantiles[i]))
                else:
                    results[metric].append(metric_func(valid_targets[i], valid_preds[i]))

    results = dict(results)

    return results


def evaluate(model: MoleculeModel,
             data_loader: MoleculeDataLoader,
             num_tasks: int,
             metrics: List[str],
             dataset_type: str,
             #loss_function: str, # DELETE
             scaler: StandardScaler = None,
<<<<<<< HEAD
             quantiles: List[float] = None,
=======
>>>>>>> 64543427
             atom_bond_scaler: AtomBondScaler = None,
             logger: logging.Logger = None) -> Dict[str, List[float]]:
    """
    Evaluates an ensemble of models on a dataset by making predictions and then evaluating the predictions.

    :param model: A :class:`~chemprop.models.model.MoleculeModel`.
    :param data_loader: A :class:`~chemprop.data.data.MoleculeDataLoader`.
    :param num_tasks: Number of tasks.
    :param metrics: A list of names of metric functions.
    :param dataset_type: Dataset type.
    :param scaler: A :class:`~chemprop.features.scaler.StandardScaler` object fit on the training targets.
<<<<<<< HEAD
    :param quantiles: A list of quantiles for use in pinball evaluation of quantile_interval metric.
=======
>>>>>>> 64543427
    :param atom_bond_scaler: A :class:`~chemprop.data.scaler.AtomBondScaler` fitted on the atomic/bond targets.
    :param logger: A logger to record output.
    :return: A dictionary mapping each metric in :code:`metrics` to a list of values for each task.

    """
    # Inequality targets only need for evaluation of certain regression metrics
    if any(m in metrics for m in ['bounded_rmse', 'bounded_mse', 'bounded_mae']):
        gt_targets = data_loader.gt_targets
        lt_targets = data_loader.lt_targets
    else:
        gt_targets = None
        lt_targets = None

    preds = predict(
        model=model,
        data_loader=data_loader,
        scaler=scaler,
        atom_bond_scaler=atom_bond_scaler,
    )

    results = evaluate_predictions(
        preds=preds,
        targets=data_loader.targets,
        num_tasks=num_tasks,
        metrics=metrics,
        dataset_type=dataset_type,
        is_atom_bond_targets=model.is_atom_bond_targets,
        logger=logger,
        gt_targets=gt_targets,
        lt_targets=lt_targets,
        quantiles=quantiles,
    )

    return results<|MERGE_RESOLUTION|>--- conflicted
+++ resolved
@@ -64,10 +64,6 @@
                     if targets[j][i] is not None:  # Skip those without targets
                         valid_preds[i].append(preds[j][i])
                         valid_targets[i].append(targets[j][i])
-<<<<<<< HEAD
-
-=======
->>>>>>> 64543427
 
     # Compute metric. Spectra loss calculated for all tasks together, others calculated for tasks individually.
     results = defaultdict(list)
@@ -124,10 +120,7 @@
              dataset_type: str,
              #loss_function: str, # DELETE
              scaler: StandardScaler = None,
-<<<<<<< HEAD
              quantiles: List[float] = None,
-=======
->>>>>>> 64543427
              atom_bond_scaler: AtomBondScaler = None,
              logger: logging.Logger = None) -> Dict[str, List[float]]:
     """
@@ -139,10 +132,7 @@
     :param metrics: A list of names of metric functions.
     :param dataset_type: Dataset type.
     :param scaler: A :class:`~chemprop.features.scaler.StandardScaler` object fit on the training targets.
-<<<<<<< HEAD
     :param quantiles: A list of quantiles for use in pinball evaluation of quantile_interval metric.
-=======
->>>>>>> 64543427
     :param atom_bond_scaler: A :class:`~chemprop.data.scaler.AtomBondScaler` fitted on the atomic/bond targets.
     :param logger: A logger to record output.
     :return: A dictionary mapping each metric in :code:`metrics` to a list of values for each task.
