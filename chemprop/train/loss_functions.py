from typing import Callable

import torch
import torch.nn as nn
import numpy as np

from chemprop.args import TrainArgs


def get_loss_func(args: TrainArgs) -> Callable:
    """
    Gets the loss function corresponding to a given dataset type.

    :param args: Arguments containing the dataset type ("classification", "regression", or "multiclass").
    :return: A PyTorch loss function.
    """

    # Nested dictionary of the form {dataset_type: {loss_function: loss_function callable}}
    supported_loss_functions = {
        "regression": {
            "mse": nn.MSELoss(reduction="none"),
            "bounded_mse": bounded_mse_loss,
            "mve": normal_mve,
            "evidential": evidential_loss,
<<<<<<< HEAD
=======
            "quantile": quantile_loss,
            "quantile_interval": quantile_loss_batch,
>>>>>>> 5aacbffa
        },
        "classification": {
            "binary_cross_entropy": nn.BCEWithLogitsLoss(reduction="none"),
            "mcc": mcc_class_loss,
            "dirichlet": dirichlet_class_loss,
        },
        "multiclass": {
            "cross_entropy": nn.CrossEntropyLoss(reduction="none"),
            "mcc": mcc_multiclass_loss,
            "dirichlet": dirichlet_multiclass_loss,
        },
        "spectra": {
            "sid": sid_loss,
            "wasserstein": wasserstein_loss,
        },
    }

    # Error if no loss function supported
    if args.dataset_type not in supported_loss_functions.keys():
        raise ValueError(f'Dataset type "{args.dataset_type}" not supported.')

    # Return loss function if it is represented in the supported_loss_functions dictionary
    loss_function_choices = supported_loss_functions.get(args.dataset_type, dict())
    loss_function = loss_function_choices.get(args.loss_function)

    if loss_function is not None:
        return loss_function

    else:
        raise ValueError(
            f'Loss function "{args.loss_function}" not supported with dataset type {args.dataset_type}. \
            Available options for that dataset type are {loss_function_choices.keys()}.'
        )


def bounded_mse_loss(
    predictions: torch.tensor,
    targets: torch.tensor,
    less_than_target: torch.tensor,
    greater_than_target: torch.tensor,
) -> torch.tensor:
    """
    Loss function for use with regression when some targets are presented as inequalities.

    :param predictions: Model predictions with shape(batch_size, tasks).
    :param targets: Target values with shape(batch_size, tasks).
    :param less_than_target: A tensor with boolean values indicating whether the target is a less-than inequality.
    :param greater_than_target: A tensor with boolean values indicating whether the target is a greater-than inequality.
    :return: A tensor containing loss values of shape(batch_size, tasks).
    """
    predictions = torch.where(
        torch.logical_and(predictions < targets, less_than_target), targets, predictions
    )

    predictions = torch.where(
        torch.logical_and(predictions > targets, greater_than_target),
        targets,
        predictions,
    )

    return nn.functional.mse_loss(predictions, targets, reduction="none")


def mcc_class_loss(
    predictions: torch.tensor,
    targets: torch.tensor,
    data_weights: torch.tensor,
    mask: torch.tensor,
) -> torch.tensor:
    """
    A classification loss using a soft version of the Matthews Correlation Coefficient.

    :param predictions: Model predictions with shape(batch_size, tasks).
    :param targets: Target values with shape(batch_size, tasks).
    :param data_weights: A tensor with float values indicating how heavily to weight each datapoint in training with shape(batch_size, 1)
    :param mask: A tensor with boolean values indicating whether the loss for this prediction is considered in the gradient descent with shape(batch_size, tasks).
    :return: A tensor containing loss values of shape(tasks).
    """
    # shape(batch, tasks)
    # (TP*TN-FP*FN)/sqrt((TP+FP)*(TP+FN)*(TN+FP)*(TN+FN))
    TP = torch.sum(targets * predictions * data_weights * mask, axis=0)
    FP = torch.sum((1 - targets) * predictions * data_weights * mask, axis=0)
    FN = torch.sum(targets * (1 - predictions) * data_weights * mask, axis=0)
    TN = torch.sum((1 - targets) * (1 - predictions) * data_weights * mask, axis=0)
    loss = 1 - (
        (TP * TN - FP * FN) / torch.sqrt((TP + FP) * (TP + FN) * (TN + FP) * (TN + FN))
    )
    return loss


def mcc_multiclass_loss(
    predictions: torch.tensor,
    targets: torch.tensor,
    data_weights: torch.tensor,
    mask: torch.tensor,
) -> torch.tensor:
    """
    A multiclass loss using a soft version of the Matthews Correlation Coefficient. Multiclass definition follows the version in sklearn documentation.

    :param predictions: Model predictions with shape(batch_size, classes).
    :param targets: Target values with shape(batch_size).
    :param data_weights: A tensor with float values indicating how heavily to weight each datapoint in training with shape(batch_size, 1)
    :param mask: A tensor with boolean values indicating whether the loss for this prediction is considered in the gradient descent with shape(batch_size).
    :return: A tensor value for the loss.
    """
    # targets shape (batch)
    # preds shape(batch, classes)
    torch_device = predictions.device
    mask = mask.unsqueeze(1)
    bin_targets = torch.zeros_like(predictions, device=torch_device)
    bin_targets[torch.arange(predictions.shape[0]), targets] = 1
    c = torch.sum(predictions * bin_targets * data_weights * mask)
    s = torch.sum(predictions * data_weights * mask)
    pt = torch.sum(
        torch.sum(predictions * data_weights * mask, axis=0)
        * torch.sum(bin_targets * data_weights * mask, axis=0)
    )
    p2 = torch.sum(torch.sum(predictions * data_weights * mask, axis=0) ** 2)
    t2 = torch.sum(torch.sum(bin_targets * data_weights * mask, axis=0) ** 2)
    loss = 1 - (c * s - pt) / torch.sqrt((s ** 2 - p2) * (s ** 2 - t2))
    return loss


def sid_loss(
    model_spectra: torch.tensor,
    target_spectra: torch.tensor,
    mask: torch.tensor,
    threshold: float = None,
) -> torch.tensor:
    """
    Loss function for use with spectra data type.

    :param model_spectra: The predicted spectra output from a model with shape (batch_size,spectrum_length).
    :param target_spectra: The target spectra with shape (batch_size,spectrum_length). Values must be normalized so that each spectrum sums to 1.
    :param mask: Tensor with boolean indications of where the spectrum output should not be excluded with shape (batch_size,spectrum_length).
    :param threshold: Loss function requires that values are positive and nonzero. Values below the threshold will be replaced with the threshold value.
    :return: A tensor containing loss values for the batch with shape (batch_size,spectrum_length).
    """
    # Move new tensors to torch device
    torch_device = model_spectra.device

    # Normalize the model spectra before comparison
    zero_sub = torch.zeros_like(model_spectra, device=torch_device)
    one_sub = torch.ones_like(model_spectra, device=torch_device)
    if threshold is not None:
        threshold_sub = torch.full(model_spectra.shape, threshold, device=torch_device)
        model_spectra = torch.where(
            model_spectra < threshold, threshold_sub, model_spectra
        )
    model_spectra = torch.where(mask, model_spectra, zero_sub)
    sum_model_spectra = torch.sum(model_spectra, axis=1, keepdim=True)
    model_spectra = torch.div(model_spectra, sum_model_spectra)

    # Calculate loss value
    target_spectra = torch.where(mask, target_spectra, one_sub)
    model_spectra = torch.where(
        mask, model_spectra, one_sub
    )  # losses in excluded regions will be zero because log(1/1) = 0.
    loss = torch.mul(
        torch.log(torch.div(model_spectra, target_spectra)), model_spectra
    ) + torch.mul(torch.log(torch.div(target_spectra, model_spectra)), target_spectra)

    return loss


def wasserstein_loss(
    model_spectra: torch.tensor,
    target_spectra: torch.tensor,
    mask: torch.tensor,
    threshold: float = None,
) -> torch.tensor:
    """
    Loss function for use with spectra data type. This loss assumes that values are evenly spaced.

    :param model_spectra: The predicted spectra output from a model with shape (batch_size,spectrum_length).
    :param target_spectra: The target spectra with shape (batch_size,spectrum_length). Values must be normalized so that each spectrum sums to 1.
    :param mask: Tensor with boolian indications of where the spectrum output should not be excluded with shape (batch_size,spectrum_length).
    :param threshold: Loss function requires that values are positive and nonzero. Values below the threshold will be replaced with the threshold value.
    :return: A tensor containing loss values for the batch with shape (batch_size,spectrum_length).
    """
    # Move new tensors to torch device
    torch_device = model_spectra.device

    # Normalize the model spectra before comparison
    zero_sub = torch.zeros_like(model_spectra, device=torch_device)
    if threshold is not None:
        threshold_sub = torch.full(model_spectra.shape, threshold, device=torch_device)
        model_spectra = torch.where(
            model_spectra < threshold, threshold_sub, model_spectra
        )
    model_spectra = torch.where(mask, model_spectra, zero_sub)
    sum_model_spectra = torch.sum(model_spectra, axis=1, keepdim=True)
    model_spectra = torch.div(model_spectra, sum_model_spectra)

    # Calculate loss value
    target_cum = torch.cumsum(target_spectra, axis=1)
    model_cum = torch.cumsum(model_spectra, axis=1)
    loss = torch.abs(target_cum - model_cum)
<<<<<<< HEAD

    return loss


def normal_mve(pred_values, targets):
    """
    Use the negative log likelihood function of a normal distribution as a loss function used for making
    simultaneous predictions of the mean and error distribution variance simultaneously.

    :param pred_values: Combined predictions of means and variances of shape(data, tasks*2).
                        Means are first in dimension 1, followed by variances.
    :return: A tensor loss value.
    """
    # Unpack combined prediction values
    pred_means, pred_var = torch.split(pred_values, pred_values.shape[1] // 2, dim=1)

    return torch.log(2 * np.pi * pred_var) / 2 + (pred_means - targets) ** 2 / (
        2 * pred_var
    )


# evidential classification
def dirichlet_class_loss(alphas, target_labels, lam=0):
    """
    Use Evidential Learning Dirichlet loss from Sensoy et al in classification datasets.
    :param alphas: Predicted parameters for Dirichlet in shape(datapoints, tasks*2).
                   Negative class first then positive class in dimension 1.
    :param target_labels: Digital labels to predict in shape(datapoints, tasks).
    :lambda: coefficient to weight KL term

    :return: Loss
    """
    torch_device = alphas.device
    num_tasks = target_labels.shape[1]
    num_classes = 2
    alphas = torch.reshape(alphas, (alphas.shape[0], num_tasks, num_classes))

    y_one_hot = torch.eye(num_classes, device=torch_device)[target_labels.long()]

    return dirichlet_common_loss(alphas=alphas, y_one_hot=y_one_hot, lam=lam)


def dirichlet_multiclass_loss(alphas, target_labels, lam=0):
    """
    Use Evidential Learning Dirichlet loss from Sensoy et al for multiclass datasets.
    :param alphas: Predicted parameters for Dirichlet in shape(datapoints, task, classes).
    :param target_labels: Digital labels to predict in shape(datapoints, tasks).
    :lambda: coefficient to weight KL term

    :return: Loss
    """
    torch_device = alphas.device
    num_classes = alphas.shape[2]

    y_one_hot = torch.eye(num_classes, device=torch_device)[target_labels.long()]

    return dirichlet_common_loss(alphas=alphas, y_one_hot=y_one_hot, lam=lam)


def dirichlet_common_loss(alphas, y_one_hot, lam=0):
    """
    Use Evidential Learning Dirichlet loss from Sensoy et al. This function follows
    after the classification and multiclass specific functions that reshape the 
    alpha inputs and create one-hot targets.

    :param alphas: Predicted parameters for Dirichlet in shape(datapoints, task, classes).
    :param y_one_hot: Digital labels to predict in shape(datapoints, tasks, classes).
    :lambda: coefficient to weight KL term

    :return: Loss
    """
    # SOS term
    S = torch.sum(alphas, dim=-1, keepdim=True)
    p = alphas / S
    A = torch.sum((y_one_hot - p)**2, dim=-1, keepdim=True)
    B = torch.sum((p * (1 - p)) / (S + 1), dim=-1, keepdim=True)
    SOS = A + B

    alpha_hat = y_one_hot + (1 - y_one_hot) * alphas

    beta = torch.ones_like(alpha_hat)
    S_alpha = torch.sum(alpha_hat, dim=-1, keepdim=True)
    S_beta = torch.sum(beta, dim=-1, keepdim=True)

    ln_alpha = torch.lgamma(S_alpha) - torch.sum(
        torch.lgamma(alpha_hat), dim=-1, keepdim=True
    )
    ln_beta = torch.sum(torch.lgamma(beta), dim=-1, keepdim=True) - torch.lgamma(
        S_beta
    )

    # digamma terms
    dg_alpha = torch.digamma(alpha_hat)
    dg_S_alpha = torch.digamma(S_alpha)

    # KL
    KL = (
        ln_alpha
        + ln_beta
        + torch.sum((alpha_hat - beta) * (dg_alpha - dg_S_alpha), dim=-1, keepdim=True)
    )

    KL = lam * KL

    # loss = torch.mean(SOS + KL)
    loss = SOS + KL
    loss = torch.mean(loss, dim=-1)
    return loss


# updated evidential regression loss (evidential_loss_new from Amini repo)
def evidential_loss(pred_values, targets, lam=0, epsilon=1e-8):
    """
    Use Deep Evidential Regression negative log likelihood loss + evidential
        regularizer

    :param pred_values: Combined prediction values for mu, v, alpha, and beta parameters in shape(data, tasks*4).
                        Order in dimension 1 is mu, v, alpha, beta.
    :mu: pred mean parameter for NIG
    :v: pred lam parameter for NIG
    :alpha: predicted parameter for NIG
    :beta: Predicted parmaeter for NIG
    :targets: Outputs to predict

    :return: Loss
    """
    # Unpack combined prediction values
    mu, v, alpha, beta = torch.split(pred_values, pred_values.shape[1] // 4, dim=1)

    # Calculate NLL loss
    twoBlambda = 2 * beta * (1 + v)
    nll = (
        0.5 * torch.log(np.pi / v)
        - alpha * torch.log(twoBlambda)
        + (alpha + 0.5) * torch.log(v * (targets - mu) ** 2 + twoBlambda)
        + torch.lgamma(alpha)
        - torch.lgamma(alpha + 0.5)
    )

    L_NLL = nll  # torch.mean(nll, dim=-1)

    # Calculate regularizer based on absolute error of prediction
    error = torch.abs((targets - mu))
    reg = error * (2 * v + alpha)
    L_REG = reg  # torch.mean(reg, dim=-1)

    # Loss = L_NLL + L_REG
    # TODO If we want to optimize the dual- of the objective use the line below:
    loss = L_NLL + lam * (L_REG - epsilon)
=======
>>>>>>> 5aacbffa

    return loss


def normal_mve(pred_values, targets):
    """
    Use the negative log likelihood function of a normal distribution as a loss function used for making
    simultaneous predictions of the mean and error distribution variance simultaneously.

    :param pred_values: Combined predictions of means and variances of shape(data, tasks*2).
                        Means are first in dimension 1, followed by variances.
    :return: A tensor loss value.
    """
    # Unpack combined prediction values
    pred_means, pred_var = torch.split(pred_values, pred_values.shape[1] // 2, dim=1)

    return torch.log(2 * np.pi * pred_var) / 2 + (pred_means - targets) ** 2 / (
        2 * pred_var
    )

def quantile_loss(pred_values, targets, quantile=0.5):
    """
    Pinball loss at desired quantile.
    """
    error = targets - pred_values

    return torch.max((quantile - 1) * error, quantile * error)

def quantile_loss_batch(pred_values, targets, quantiles):
    """
    Batched pinball loss at desired quantiles.
    """
    assert(pred_values.shape[0] == targets.shape[0])
    assert(pred_values.shape[1] == targets.shape[1])
    assert(pred_values.shape[1] == quantiles.shape[1])

    error = targets - pred_values

    return torch.max((quantiles - 1) * error, quantiles * error)



# evidential classification
def dirichlet_class_loss(alphas, target_labels, lam=0):
    """
    Use Evidential Learning Dirichlet loss from Sensoy et al in classification datasets.
    :param alphas: Predicted parameters for Dirichlet in shape(datapoints, tasks*2).
                   Negative class first then positive class in dimension 1.
    :param target_labels: Digital labels to predict in shape(datapoints, tasks).
    :lambda: coefficient to weight KL term

    :return: Loss
    """
    torch_device = alphas.device
    num_tasks = target_labels.shape[1]
    num_classes = 2
    alphas = torch.reshape(alphas, (alphas.shape[0], num_tasks, num_classes))

    y_one_hot = torch.eye(num_classes, device=torch_device)[target_labels.long()]

    return dirichlet_common_loss(alphas=alphas, y_one_hot=y_one_hot, lam=lam)


def dirichlet_multiclass_loss(alphas, target_labels, lam=0):
    """
    Use Evidential Learning Dirichlet loss from Sensoy et al for multiclass datasets.
    :param alphas: Predicted parameters for Dirichlet in shape(datapoints, task, classes).
    :param target_labels: Digital labels to predict in shape(datapoints, tasks).
    :lambda: coefficient to weight KL term

    :return: Loss
    """
    torch_device = alphas.device
    num_classes = alphas.shape[2]

    y_one_hot = torch.eye(num_classes, device=torch_device)[target_labels.long()]

    return dirichlet_common_loss(alphas=alphas, y_one_hot=y_one_hot, lam=lam)


def dirichlet_common_loss(alphas, y_one_hot, lam=0):
    """
    Use Evidential Learning Dirichlet loss from Sensoy et al. This function follows
    after the classification and multiclass specific functions that reshape the 
    alpha inputs and create one-hot targets.

    :param alphas: Predicted parameters for Dirichlet in shape(datapoints, task, classes).
    :param y_one_hot: Digital labels to predict in shape(datapoints, tasks, classes).
    :lambda: coefficient to weight KL term

    :return: Loss
    """
    # SOS term
    S = torch.sum(alphas, dim=-1, keepdim=True)
    p = alphas / S
    A = torch.sum((y_one_hot - p)**2, dim=-1, keepdim=True)
    B = torch.sum((p * (1 - p)) / (S + 1), dim=-1, keepdim=True)
    SOS = A + B

    alpha_hat = y_one_hot + (1 - y_one_hot) * alphas

    beta = torch.ones_like(alpha_hat)
    S_alpha = torch.sum(alpha_hat, dim=-1, keepdim=True)
    S_beta = torch.sum(beta, dim=-1, keepdim=True)

    ln_alpha = torch.lgamma(S_alpha) - torch.sum(
        torch.lgamma(alpha_hat), dim=-1, keepdim=True
    )
    ln_beta = torch.sum(torch.lgamma(beta), dim=-1, keepdim=True) - torch.lgamma(
        S_beta
    )

    # digamma terms
    dg_alpha = torch.digamma(alpha_hat)
    dg_S_alpha = torch.digamma(S_alpha)

    # KL
    KL = (
        ln_alpha
        + ln_beta
        + torch.sum((alpha_hat - beta) * (dg_alpha - dg_S_alpha), dim=-1, keepdim=True)
    )

    KL = lam * KL

    # loss = torch.mean(SOS + KL)
    loss = SOS + KL
    loss = torch.mean(loss, dim=-1)
    return loss


# updated evidential regression loss (evidential_loss_new from Amini repo)
def evidential_loss(pred_values, targets, lam=0, epsilon=1e-8):
    """
    Use Deep Evidential Regression negative log likelihood loss + evidential
        regularizer

    :param pred_values: Combined prediction values for mu, v, alpha, and beta parameters in shape(data, tasks*4).
                        Order in dimension 1 is mu, v, alpha, beta.
    :mu: pred mean parameter for NIG
    :v: pred lam parameter for NIG
    :alpha: predicted parameter for NIG
    :beta: Predicted parmaeter for NIG
    :targets: Outputs to predict

    :return: Loss
    """
    # Unpack combined prediction values
    mu, v, alpha, beta = torch.split(pred_values, pred_values.shape[1] // 4, dim=1)

    # Calculate NLL loss
    twoBlambda = 2 * beta * (1 + v)
    nll = (
        0.5 * torch.log(np.pi / v)
        - alpha * torch.log(twoBlambda)
        + (alpha + 0.5) * torch.log(v * (targets - mu) ** 2 + twoBlambda)
        + torch.lgamma(alpha)
        - torch.lgamma(alpha + 0.5)
    )

    L_NLL = nll  # torch.mean(nll, dim=-1)

    # Calculate regularizer based on absolute error of prediction
    error = torch.abs((targets - mu))
    reg = error * (2 * v + alpha)
    L_REG = reg  # torch.mean(reg, dim=-1)

    # Loss = L_NLL + L_REG
    # TODO If we want to optimize the dual- of the objective use the line below:
    loss = L_NLL + lam * (L_REG - epsilon)

    return loss<|MERGE_RESOLUTION|>--- conflicted
+++ resolved
@@ -22,11 +22,8 @@
             "bounded_mse": bounded_mse_loss,
             "mve": normal_mve,
             "evidential": evidential_loss,
-<<<<<<< HEAD
-=======
             "quantile": quantile_loss,
             "quantile_interval": quantile_loss_batch,
->>>>>>> 5aacbffa
         },
         "classification": {
             "binary_cross_entropy": nn.BCEWithLogitsLoss(reduction="none"),
@@ -225,7 +222,6 @@
     target_cum = torch.cumsum(target_spectra, axis=1)
     model_cum = torch.cumsum(model_spectra, axis=1)
     loss = torch.abs(target_cum - model_cum)
-<<<<<<< HEAD
 
     return loss
 
@@ -375,8 +371,6 @@
     # Loss = L_NLL + L_REG
     # TODO If we want to optimize the dual- of the objective use the line below:
     loss = L_NLL + lam * (L_REG - epsilon)
-=======
->>>>>>> 5aacbffa
 
     return loss
 
