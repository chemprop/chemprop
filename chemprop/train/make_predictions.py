--- conflicted
+++ resolved
@@ -237,6 +237,10 @@
         num_unc_tasks = 1
     elif args.uncertainty_method == "dirichlet" and args.dataset_type == "multiclass":
         num_unc_tasks = num_tasks // args.multiclass_num_classes # dirichlet only returns an uncertainty for each task rather than each class
+    elif args.calibration_method == "conformal_regression":
+        num_unc_tasks = 2 * num_tasks
+    elif args.calibration_method == "conformal" and args.dataset_type == "classification":
+        num_unc_tasks = 2 * num_tasks
     else:
         num_unc_tasks = num_tasks
 
@@ -256,21 +260,6 @@
                 for name in task_names
                 for i in range(args.multiclass_num_classes)
             ]
-<<<<<<< HEAD
-            num_tasks = num_tasks * args.multiclass_num_classes
-
-        if args.uncertainty_method == "spectra_roundrobin":
-            num_unc_tasks = 1
-        elif args.uncertainty_method == "dirichlet" and args.dataset_type == "multiclass":
-            num_unc_tasks = num_tasks // args.multiclass_num_classes # dirichlet only returns an uncertainty for each task rather than each class
-        elif args.calibration_method == "conformal_regression":
-            num_unc_tasks = 2 * num_tasks
-        elif args.calibration_method == "conformal" and args.dataset_type == "classification":
-            num_unc_tasks = 2 * num_tasks
-        else:
-            num_unc_tasks = num_tasks
-=======
->>>>>>> b08063bc
 
         # Copy predictions over to full_data
         for full_index, datapoint in enumerate(full_data):
