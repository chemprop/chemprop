import logging
from typing import Callable

from tensorboardX import SummaryWriter
import torch
import torch.nn as nn
from torch.optim import Optimizer
from torch.optim.lr_scheduler import _LRScheduler
from tqdm import tqdm

from chemprop.args import TrainArgs
from chemprop.data import MoleculeDataLoader, MoleculeDataset
from chemprop.models import MoleculeModel
from chemprop.nn_utils import compute_gnorm, compute_pnorm, NoamLR


def train(model: MoleculeModel,
          data_loader: MoleculeDataLoader,
          loss_func: Callable,
          optimizer: Optimizer,
          scheduler: _LRScheduler,
          args: TrainArgs,
          n_iter: int = 0,
          logger: logging.Logger = None,
          writer: SummaryWriter = None) -> int:
    """
    Trains a model for an epoch.

    :param model: A :class:`~chemprop.models.model.MoleculeModel`.
    :param data_loader: A :class:`~chemprop.data.data.MoleculeDataLoader`.
    :param loss_func: Loss function.
    :param optimizer: An optimizer.
    :param scheduler: A learning rate scheduler.
    :param args: A :class:`~chemprop.args.TrainArgs` object containing arguments for training the model.
    :param n_iter: The number of iterations (training examples) trained on so far.
    :param logger: A logger for recording output.
    :param writer: A tensorboardX SummaryWriter.
    :return: The total number of iterations (training examples) trained on so far.
    """
    debug = logger.debug if logger is not None else print

    model.train()
    loss_sum = iter_count = 0

    for batch in tqdm(data_loader, total=len(data_loader), leave=False):
        # Prepare batch
        batch: MoleculeDataset
        mol_batch, features_batch, target_batch, atom_descriptors_batch, atom_features_batch, bond_features_batch, data_weights_batch = \
            batch.batch_graph(), batch.features(), batch.targets(), batch.atom_descriptors(), \
            batch.atom_features(), batch.bond_features(), batch.data_weights()

        mask = torch.tensor([[x is not None for x in tb] for tb in target_batch], dtype=torch.bool) # shape(batch, tasks)
        targets = torch.tensor([[0 if x is None else x for x in tb] for tb in target_batch]) # shape(batch, tasks)

        if args.target_weights is not None:
            target_weights = torch.tensor(args.target_weights).unsqueeze(0) # shape(1,tasks)
        else:
            target_weights = torch.ones(targets.shape[1]).unsqueeze(0)
        data_weights = torch.tensor(data_weights_batch).unsqueeze(1) # shape(batch,1)

        if args.loss_function == 'bounded_mse':
            lt_target_batch = batch.lt_targets() # shape(batch, tasks)
            gt_target_batch = batch.gt_targets() # shape(batch, tasks)
            lt_target_batch = torch.tensor(lt_target_batch)
            gt_target_batch = torch.tensor(gt_target_batch)

        # Run model
        model.zero_grad()
        preds = model(mol_batch, features_batch, atom_descriptors_batch, atom_features_batch, bond_features_batch)

        # Move tensors to correct device
        torch_device = preds.device
        mask = mask.to(torch_device)
        targets = targets.to(torch_device)
        target_weights = target_weights.to(torch_device)
        data_weights = data_weights.to(torch_device)
        if args.loss_function == 'bounded_mse':
            lt_target_batch = lt_target_batch.to(torch_device)
            gt_target_batch = gt_target_batch.to(torch_device)

        # Calculate losses
        if args.loss_function == 'mcc' and args.dataset_type == 'classification':
            loss = loss_func(preds, targets, data_weights, mask) *target_weights.squeeze(0)
        elif args.loss_function == 'mcc': # multiclass dataset type
            targets = targets.long()
            target_losses = []
            for target_index in range(preds.size(1)):
                target_loss = loss_func(preds[:, target_index, :], targets[:, target_index], data_weights, mask[:, target_index]).unsqueeze(0)
                target_losses.append(target_loss)
            loss = torch.cat(target_losses).to(torch_device) * target_weights.squeeze(0)
        elif args.dataset_type == 'multiclass':
            targets = targets.long()
<<<<<<< HEAD
            if args.loss_function == 'evidential':
=======
            if args.loss_function == 'dirichlet':
>>>>>>> 0d85ab1e
                loss = loss_func(preds, targets, args.evidential_regularization) * target_weights * data_weights * mask
            else:
                target_losses = []
                for target_index in range(preds.size(1)):
                    target_loss = loss_func(preds[:, target_index, :], targets[:, target_index]).unsqueeze(1)
                    target_losses.append(target_loss)
                loss = torch.cat(target_losses, dim=1).to(torch_device) * target_weights * data_weights * mask
        elif args.dataset_type == 'spectra':
            loss = loss_func(preds, targets, mask) * target_weights * data_weights * mask
        elif args.loss_function == 'bounded_mse':
            loss = loss_func(preds, targets, lt_target_batch, gt_target_batch) * target_weights * data_weights * mask
<<<<<<< HEAD
        elif args.loss_function == 'evidential' # regression or classification
=======
        elif args.loss_function == 'evidential':
            loss = loss_func(preds, targets, args.evidential_regularization) * target_weights * data_weights * mask
        elif args.loss_function == 'dirichlet': # classification
>>>>>>> 0d85ab1e
            loss = loss_func(preds, targets, args.evidential_regularization) * target_weights * data_weights * mask
        else:
            loss = loss_func(preds, targets) * target_weights * data_weights * mask
        loss = loss.sum() / mask.sum()

        loss_sum += loss.item()
        iter_count += 1

        loss.backward()
        if args.grad_clip:
            nn.utils.clip_grad_norm_(model.parameters(), args.grad_clip)
        optimizer.step()

        if isinstance(scheduler, NoamLR):
            scheduler.step()

        n_iter += len(batch)

        # Log and/or add to tensorboard
        if (n_iter // args.batch_size) % args.log_frequency == 0:
            lrs = scheduler.get_lr()
            pnorm = compute_pnorm(model)
            gnorm = compute_gnorm(model)
            loss_avg = loss_sum / iter_count
            loss_sum = iter_count = 0

            lrs_str = ', '.join(f'lr_{i} = {lr:.4e}' for i, lr in enumerate(lrs))
            debug(f'Loss = {loss_avg:.4e}, PNorm = {pnorm:.4f}, GNorm = {gnorm:.4f}, {lrs_str}')

            if writer is not None:
                writer.add_scalar('train_loss', loss_avg, n_iter)
                writer.add_scalar('param_norm', pnorm, n_iter)
                writer.add_scalar('gradient_norm', gnorm, n_iter)
                for i, lr in enumerate(lrs):
                    writer.add_scalar(f'learning_rate_{i}', lr, n_iter)

    return n_iter<|MERGE_RESOLUTION|>--- conflicted
+++ resolved
@@ -90,11 +90,7 @@
             loss = torch.cat(target_losses).to(torch_device) * target_weights.squeeze(0)
         elif args.dataset_type == 'multiclass':
             targets = targets.long()
-<<<<<<< HEAD
-            if args.loss_function == 'evidential':
-=======
             if args.loss_function == 'dirichlet':
->>>>>>> 0d85ab1e
                 loss = loss_func(preds, targets, args.evidential_regularization) * target_weights * data_weights * mask
             else:
                 target_losses = []
@@ -106,13 +102,9 @@
             loss = loss_func(preds, targets, mask) * target_weights * data_weights * mask
         elif args.loss_function == 'bounded_mse':
             loss = loss_func(preds, targets, lt_target_batch, gt_target_batch) * target_weights * data_weights * mask
-<<<<<<< HEAD
-        elif args.loss_function == 'evidential' # regression or classification
-=======
         elif args.loss_function == 'evidential':
             loss = loss_func(preds, targets, args.evidential_regularization) * target_weights * data_weights * mask
         elif args.loss_function == 'dirichlet': # classification
->>>>>>> 0d85ab1e
             loss = loss_func(preds, targets, args.evidential_regularization) * target_weights * data_weights * mask
         else:
             loss = loss_func(preds, targets) * target_weights * data_weights * mask
