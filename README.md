--- conflicted
+++ resolved
@@ -203,13 +203,11 @@
 * **Multiclass.** cross_entropy (default), mcc (a soft version of Matthews Correlation Coefficient)
 * **Spectra.** sid (default, spectral information divergence), wasserstein (First-order Wasserstein distance a.k.a. earthmover's distance.)
 
-<<<<<<< HEAD
-The regression loss functions `mve` and `evidential` function by minimizing the negative log likelihood of a predicted uncertainty distribution. If used during training, the uncertainty predictions from these loss functions can be used for uncertainty prediction during prediction tasks. The regression loss function `quantile_interval` trains the model with two different output heads which correspond to the `quantile_loss_alpha/2` and `1 - quantile_loss_alpha/2` quantile predictions. The evaluation metric for `quantile_interval` is automatically set to the `quantile` metric.
-=======
+
 Dropout regularization can be applied regardless of loss function using the argument `--dropout <float>` and providing a dropout fraction between 0 and 1.
 
-The regression loss functions `mve` and `evidential` function by minimizing the negative log likelihood of a predicted uncertainty distribution. If used during training, the uncertainty predictions from these loss functions can be used for uncertainty prediction during prediction tasks. A regularization specific to evidential learning can be applied using the argument `--evidential_regularization <float>`.
->>>>>>> 641fdf3c
+The regression loss functions `mve` and `evidential` function by minimizing the negative log likelihood of a predicted uncertainty distribution. If used during training, the uncertainty predictions from these loss functions can be used for uncertainty prediction during prediction tasks. A regularization specific to evidential learning can be applied using the argument `--evidential_regularization <float>`. The regression loss function `quantile_interval` trains the model with two different output heads which correspond to the `quantile_loss_alpha/2` and `1 - quantile_loss_alpha/2` quantile predictions. The evaluation metric for `quantile_interval` is automatically set to the `quantile` metric.
+
 ### Metrics
 
 Metrics are used to evaluate the success of the model against the test set as the final model score and to determine the optimal epoch to save the model at based on the validation set. The primary metric used for both purposes is selected with the argument `--metric <metric>` and additional metrics for test set score only can be added with `--extra_metrics <metric1> <metric2> ...`. Supported metrics are dependent on the dataset type. Unlike loss functions, metrics do not have to be differentiable.
