--- conflicted
+++ resolved
@@ -4,9 +4,5 @@
 *.vscode
 *.csv
 *.pt
-<<<<<<< HEAD
 *.json
-*.sqlite3
-=======
-*.json
->>>>>>> c1ed7f04
+*.sqlite3