--- conflicted
+++ resolved
@@ -39,13 +39,8 @@
 ]
 
 [project.optional-dependencies]
-<<<<<<< HEAD
-hpopt = ["ray[tune]", "hyperopt"]
+hpopt = ["ray[tune]", "hyperopt", "optuna"]
 dev = ["black == 23.*", "bumpversion", "autopep8", "flake8", "pytest", "pytest-cov", "isort"]
-=======
-hpopt = ["ray[tune]", "hyperopt", "optuna"]
-dev = ["black == 23.*", "bumpversion", "autopep8", "flake8", "pytest", "pytest-cov"]
->>>>>>> e877a829
 docs = ["nbsphinx", "sphinx", "sphinx-argparse", "sphinx-autobuild", "sphinx-autoapi", "sphinxcontrib-bibtex", "sphinx-book-theme", "nbsphinx-link", "ipykernel", "docutils < 0.21"]
 test = ["pytest >= 6.2", "pytest-cov"]
 notebooks = ["ipykernel"]
