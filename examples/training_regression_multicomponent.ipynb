--- conflicted
+++ resolved
@@ -1,5 +1,4 @@
 {
-<<<<<<< HEAD
  "cells": [
   {
    "cell_type": "markdown",
@@ -298,9 +297,9 @@
    "source": [
     "featurizer = featurizers.SimpleMoleculeMolGraphFeaturizer()\n",
     "\n",
-    "train_datasets = [data.MoleculeDataset(train_data[i], featurizer) for i in range(len(smiles_columns))]\n",
-    "val_datasets = [data.MoleculeDataset(val_data[i], featurizer) for i in range(len(smiles_columns))]\n",
-    "test_datasets = [data.MoleculeDataset(test_data[i], featurizer) for i in range(len(smiles_columns))]"
+    "train_datasets = [data.MoleculeDataset(train_data[0][i], featurizer) for i in range(len(smiles_columns))]\n",
+    "val_datasets = [data.MoleculeDataset(val_data[0][i], featurizer) for i in range(len(smiles_columns))]\n",
+    "test_datasets = [data.MoleculeDataset(test_data[0][i], featurizer) for i in range(len(smiles_columns))]"
    ]
   },
   {
@@ -515,13 +514,8 @@
      "name": "stderr",
      "output_type": "stream",
      "text": [
-      "/home/scli/miniconda3/envs/chemprop_v2/lib/python3.11/site-packages/lightning/fabric/plugins/environments/slurm.py:204: The `srun` command is available on your system but is not used. HINT: If your intention is to run Lightning on SLURM, prepend your python command with `srun` like so: srun python /home/scli/miniconda3/envs/chemprop_v2/lib/python3.1 ...\n",
-      "GPU available: True (cuda), used: True\n",
+      "GPU available: False, used: False\n",
       "TPU available: False, using: 0 TPU cores\n",
-      "IPU available: False, using: 0 IPUs\n",
-      "HPU available: False, using: 0 HPUs\n",
-      "TPU available: False, using: 0 TPU cores\n",
-      "IPU available: False, using: 0 IPUs\n",
       "HPU available: False, using: 0 HPUs\n"
      ]
     }
@@ -553,727 +547,67 @@
      "name": "stderr",
      "output_type": "stream",
      "text": [
-      "/home/scli/miniconda3/envs/chemprop_v2/lib/python3.11/site-packages/lightning/fabric/plugins/environments/slurm.py:204: The `srun` command is available on your system but is not used. HINT: If your intention is to run Lightning on SLURM, prepend your python command with `srun` like so: srun python /home/scli/miniconda3/envs/chemprop_v2/lib/python3.1 ...\n",
-      "You are using a CUDA device ('NVIDIA GeForce RTX 4090') that has Tensor Cores. To properly utilize them, you should set `torch.set_float32_matmul_precision('medium' | 'high')` which will trade-off precision for performance. For more details, read https://pytorch.org/docs/stable/generated/torch.set_float32_matmul_precision.html#torch.set_float32_matmul_precision\n",
-      "/home/scli/miniconda3/envs/chemprop_v2/lib/python3.11/site-packages/lightning/pytorch/callbacks/model_checkpoint.py:653: Checkpoint directory /home/scli/packages/chemprop/examples/checkpoints exists and is not empty.\n",
-      "LOCAL_RANK: 0 - CUDA_VISIBLE_DEVICES: [0,1]\n",
+      "/home/knathan/anaconda3/envs/chemprop/lib/python3.11/site-packages/lightning/pytorch/callbacks/model_checkpoint.py:654: Checkpoint directory /home/knathan/chemprop/examples/checkpoints exists and is not empty.\n",
       "Loading `train_dataloader` to estimate number of stepping batches.\n",
-      "/home/scli/miniconda3/envs/chemprop_v2/lib/python3.11/site-packages/lightning/pytorch/trainer/connectors/data_connector.py:441: The 'train_dataloader' does not have many workers which may be a bottleneck. Consider increasing the value of the `num_workers` argument` to `num_workers=63` in the `DataLoader` to improve performance.\n",
+      "/home/knathan/anaconda3/envs/chemprop/lib/python3.11/site-packages/lightning/pytorch/trainer/connectors/data_connector.py:424: The 'train_dataloader' does not have many workers which may be a bottleneck. Consider increasing the value of the `num_workers` argument` to `num_workers=11` in the `DataLoader` to improve performance.\n",
       "\n",
-      "  | Name            | Type                         | Params\n",
-      "-----------------------------------------------------------------\n",
-      "0 | message_passing | MulticomponentMessagePassing | 455 K \n",
-      "1 | agg             | MeanAggregation              | 0     \n",
-      "2 | bn              | Identity                     | 0     \n",
-      "3 | predictor       | RegressionFFN                | 180 K \n",
-      "4 | X_d_transform   | Identity                     | 0     \n",
-      "5 | metrics         | ModuleList                   | 0     \n",
-      "-----------------------------------------------------------------\n",
+      "  | Name            | Type                         | Params | Mode \n",
+      "-------------------------------------------------------------------------\n",
+      "0 | message_passing | MulticomponentMessagePassing | 455 K  | train\n",
+      "1 | agg             | MeanAggregation              | 0      | train\n",
+      "2 | bn              | Identity                     | 0      | train\n",
+      "3 | predictor       | RegressionFFN                | 180 K  | train\n",
+      "4 | X_d_transform   | Identity                     | 0      | train\n",
+      "5 | metrics         | ModuleList                   | 0      | train\n",
+      "-------------------------------------------------------------------------\n",
       "636 K     Trainable params\n",
       "0         Non-trainable params\n",
       "636 K     Total params\n",
-      "2.544     Total estimated model params size (MB)\n"
-     ]
-=======
-    "cells": [
-        {
-            "cell_type": "markdown",
-            "metadata": {},
-            "source": [
-                "# Training Regression - Multicomponent"
-            ]
-        },
-        {
-            "cell_type": "code",
-            "execution_count": 1,
-            "metadata": {},
-            "outputs": [],
-            "source": [
-                "import pandas as pd\n",
-                "from lightning import pytorch as pl\n",
-                "from pathlib import Path\n",
-                "\n",
-                "from chemprop import data, featurizers, models, nn\n",
-                "from chemprop.nn import metrics\n",
-                "from chemprop.models import multi\n"
-            ]
-        },
-        {
-            "cell_type": "markdown",
-            "metadata": {},
-            "source": [
-                "# Load data"
-            ]
-        },
-        {
-            "cell_type": "markdown",
-            "metadata": {},
-            "source": [
-                "## Change your data inputs here"
-            ]
-        },
-        {
-            "cell_type": "code",
-            "execution_count": 2,
-            "metadata": {},
-            "outputs": [],
-            "source": [
-                "chemprop_dir = Path.cwd().parent\n",
-                "input_path = chemprop_dir / \"tests\" / \"data\" / \"regression\" / \"mol+mol\" / \"mol+mol.csv\" # path to your data .csv file containing SMILES strings and target values\n",
-                "smiles_columns = ['smiles', 'solvent'] # name of the column containing SMILES strings\n",
-                "target_columns = ['peakwavs_max'] # list of names of the columns containing targets"
-            ]
-        },
-        {
-            "cell_type": "markdown",
-            "metadata": {},
-            "source": [
-                "## Read data"
-            ]
-        },
-        {
-            "cell_type": "code",
-            "execution_count": 3,
-            "metadata": {},
-            "outputs": [
-                {
-                    "data": {
-                        "text/html": [
-                            "<div>\n",
-                            "<style scoped>\n",
-                            "    .dataframe tbody tr th:only-of-type {\n",
-                            "        vertical-align: middle;\n",
-                            "    }\n",
-                            "\n",
-                            "    .dataframe tbody tr th {\n",
-                            "        vertical-align: top;\n",
-                            "    }\n",
-                            "\n",
-                            "    .dataframe thead th {\n",
-                            "        text-align: right;\n",
-                            "    }\n",
-                            "</style>\n",
-                            "<table border=\"1\" class=\"dataframe\">\n",
-                            "  <thead>\n",
-                            "    <tr style=\"text-align: right;\">\n",
-                            "      <th></th>\n",
-                            "      <th>smiles</th>\n",
-                            "      <th>solvent</th>\n",
-                            "      <th>peakwavs_max</th>\n",
-                            "    </tr>\n",
-                            "  </thead>\n",
-                            "  <tbody>\n",
-                            "    <tr>\n",
-                            "      <th>0</th>\n",
-                            "      <td>CCCCN1C(=O)C(=C/C=C/C=C/C=C2N(CCCC)c3ccccc3N2C...</td>\n",
-                            "      <td>ClCCl</td>\n",
-                            "      <td>642.0</td>\n",
-                            "    </tr>\n",
-                            "    <tr>\n",
-                            "      <th>1</th>\n",
-                            "      <td>C(=C/c1cnccn1)\\c1ccc(N(c2ccccc2)c2ccc(/C=C/c3c...</td>\n",
-                            "      <td>ClCCl</td>\n",
-                            "      <td>420.0</td>\n",
-                            "    </tr>\n",
-                            "    <tr>\n",
-                            "      <th>2</th>\n",
-                            "      <td>CN(C)c1ccc2c(-c3ccc(N)cc3C(=O)[O-])c3ccc(=[N+]...</td>\n",
-                            "      <td>O</td>\n",
-                            "      <td>544.0</td>\n",
-                            "    </tr>\n",
-                            "    <tr>\n",
-                            "      <th>3</th>\n",
-                            "      <td>c1ccc2[nH]ccc2c1</td>\n",
-                            "      <td>O</td>\n",
-                            "      <td>290.0</td>\n",
-                            "    </tr>\n",
-                            "    <tr>\n",
-                            "      <th>4</th>\n",
-                            "      <td>CCN(CC)c1ccc2c(c1)OC1=C(/C=C/C3=[N+](C)c4ccc5c...</td>\n",
-                            "      <td>ClC(Cl)Cl</td>\n",
-                            "      <td>736.0</td>\n",
-                            "    </tr>\n",
-                            "    <tr>\n",
-                            "      <th>...</th>\n",
-                            "      <td>...</td>\n",
-                            "      <td>...</td>\n",
-                            "      <td>...</td>\n",
-                            "    </tr>\n",
-                            "    <tr>\n",
-                            "      <th>95</th>\n",
-                            "      <td>COc1ccc(C2CC(c3ccc(O)cc3)=NN2c2ccc(S(N)(=O)=O)...</td>\n",
-                            "      <td>C1CCOC1</td>\n",
-                            "      <td>359.0</td>\n",
-                            "    </tr>\n",
-                            "    <tr>\n",
-                            "      <th>96</th>\n",
-                            "      <td>COc1ccc2c3c(c4ccc(OC)cc4c2c1)C1(c2ccccc2-c2ccc...</td>\n",
-                            "      <td>C1CCCCC1</td>\n",
-                            "      <td>386.0</td>\n",
-                            "    </tr>\n",
-                            "    <tr>\n",
-                            "      <th>97</th>\n",
-                            "      <td>CCCCOc1c(C=C2N(C)c3ccccc3C2(C)C)c(=O)c1=O</td>\n",
-                            "      <td>CCO</td>\n",
-                            "      <td>425.0</td>\n",
-                            "    </tr>\n",
-                            "    <tr>\n",
-                            "      <th>98</th>\n",
-                            "      <td>Cc1cc2ccc(-c3cccc4cccc(-c5ccc6cc(C)c(=O)oc6c5)...</td>\n",
-                            "      <td>c1ccccc1</td>\n",
-                            "      <td>324.0</td>\n",
-                            "    </tr>\n",
-                            "    <tr>\n",
-                            "      <th>99</th>\n",
-                            "      <td>Cc1ccc(C(=O)c2c(C)c3ccc4cccc5c6cccc7ccc2c(c76)...</td>\n",
-                            "      <td>ClCCl</td>\n",
-                            "      <td>391.0</td>\n",
-                            "    </tr>\n",
-                            "  </tbody>\n",
-                            "</table>\n",
-                            "<p>100 rows × 3 columns</p>\n",
-                            "</div>"
-                        ],
-                        "text/plain": [
-                            "                                               smiles    solvent  peakwavs_max\n",
-                            "0   CCCCN1C(=O)C(=C/C=C/C=C/C=C2N(CCCC)c3ccccc3N2C...      ClCCl         642.0\n",
-                            "1   C(=C/c1cnccn1)\\c1ccc(N(c2ccccc2)c2ccc(/C=C/c3c...      ClCCl         420.0\n",
-                            "2   CN(C)c1ccc2c(-c3ccc(N)cc3C(=O)[O-])c3ccc(=[N+]...          O         544.0\n",
-                            "3                                    c1ccc2[nH]ccc2c1          O         290.0\n",
-                            "4   CCN(CC)c1ccc2c(c1)OC1=C(/C=C/C3=[N+](C)c4ccc5c...  ClC(Cl)Cl         736.0\n",
-                            "..                                                ...        ...           ...\n",
-                            "95  COc1ccc(C2CC(c3ccc(O)cc3)=NN2c2ccc(S(N)(=O)=O)...    C1CCOC1         359.0\n",
-                            "96  COc1ccc2c3c(c4ccc(OC)cc4c2c1)C1(c2ccccc2-c2ccc...   C1CCCCC1         386.0\n",
-                            "97          CCCCOc1c(C=C2N(C)c3ccccc3C2(C)C)c(=O)c1=O        CCO         425.0\n",
-                            "98  Cc1cc2ccc(-c3cccc4cccc(-c5ccc6cc(C)c(=O)oc6c5)...   c1ccccc1         324.0\n",
-                            "99  Cc1ccc(C(=O)c2c(C)c3ccc4cccc5c6cccc7ccc2c(c76)...      ClCCl         391.0\n",
-                            "\n",
-                            "[100 rows x 3 columns]"
-                        ]
-                    },
-                    "execution_count": 3,
-                    "metadata": {},
-                    "output_type": "execute_result"
-                }
-            ],
-            "source": [
-                "df_input = pd.read_csv(input_path)\n",
-                "df_input"
-            ]
-        },
-        {
-            "cell_type": "markdown",
-            "metadata": {},
-            "source": [
-                "## Get SMILES and targets"
-            ]
-        },
-        {
-            "cell_type": "code",
-            "execution_count": 4,
-            "metadata": {},
-            "outputs": [],
-            "source": [
-                "smiss = df_input.loc[:, smiles_columns].values\n",
-                "ys = df_input.loc[:, target_columns].values"
-            ]
-        },
-        {
-            "cell_type": "code",
-            "execution_count": 5,
-            "metadata": {},
-            "outputs": [
-                {
-                    "data": {
-                        "text/plain": [
-                            "(array([['CCCCN1C(=O)C(=C/C=C/C=C/C=C2N(CCCC)c3ccccc3N2CCCC)C(=O)N(CCCC)C1=S',\n",
-                            "         'ClCCl'],\n",
-                            "        ['C(=C/c1cnccn1)\\\\c1ccc(N(c2ccccc2)c2ccc(/C=C/c3cnccn3)cc2)cc1',\n",
-                            "         'ClCCl'],\n",
-                            "        ['CN(C)c1ccc2c(-c3ccc(N)cc3C(=O)[O-])c3ccc(=[N+](C)C)cc-3oc2c1',\n",
-                            "         'O'],\n",
-                            "        ['c1ccc2[nH]ccc2c1', 'O'],\n",
-                            "        ['CCN(CC)c1ccc2c(c1)OC1=C(/C=C/C3=[N+](C)c4ccc5ccccc5c4C3(C)C)CCCC1=C2c1ccccc1C(=O)O',\n",
-                            "         'ClC(Cl)Cl']], dtype=object),\n",
-                            " array([[642.],\n",
-                            "        [420.],\n",
-                            "        [544.],\n",
-                            "        [290.],\n",
-                            "        [736.]]))"
-                        ]
-                    },
-                    "execution_count": 5,
-                    "metadata": {},
-                    "output_type": "execute_result"
-                }
-            ],
-            "source": [
-                "# Take a look at the first 5 SMILES strings and targets\n",
-                "smiss[:5], ys[:5]"
-            ]
-        },
-        {
-            "cell_type": "markdown",
-            "metadata": {},
-            "source": [
-                "## Make molecule datapoints\n",
-                "Create a list of lists containing the molecule datapoints for each components. The target is stored in the 0th component."
-            ]
-        },
-        {
-            "cell_type": "code",
-            "execution_count": 6,
-            "metadata": {},
-            "outputs": [],
-            "source": [
-                "all_data = [[data.MoleculeDatapoint.from_smi(smis[0], y) for smis, y in zip(smiss, ys)]]\n",
-                "all_data += [[data.MoleculeDatapoint.from_smi(smis[i]) for smis in smiss] for i in range(1, len(smiles_columns))]\n"
-            ]
-        },
-        {
-            "cell_type": "markdown",
-            "metadata": {},
-            "source": [
-                "# Split data"
-            ]
-        },
-        {
-            "cell_type": "markdown",
-            "metadata": {},
-            "source": [
-                "## Perform data splitting for training, validation, and testing"
-            ]
-        },
-        {
-            "cell_type": "code",
-            "execution_count": 7,
-            "metadata": {},
-            "outputs": [],
-            "source": [
-                "component_to_split_by = 0 # index of the component to use for structure based splits\n",
-                "mols = [d.mol for d in all_data[component_to_split_by]]\n",
-                "train_indices, val_indices, test_indices = data.make_split_indices(mols, \"random\", (0.8, 0.1, 0.1))\n",
-                "train_data, val_data, test_data = data.split_data_by_indices(\n",
-                "    all_data, train_indices, val_indices, test_indices\n",
-                ")"
-            ]
-        },
-        {
-            "cell_type": "markdown",
-            "metadata": {},
-            "source": [
-                "# Get MoleculeDataset for each components"
-            ]
-        },
-        {
-            "cell_type": "code",
-            "execution_count": 8,
-            "metadata": {},
-            "outputs": [],
-            "source": [
-                "featurizer = featurizers.SimpleMoleculeMolGraphFeaturizer()\n",
-                "\n",
-                "train_datasets = [data.MoleculeDataset(train_data[0][i], featurizer) for i in range(len(smiles_columns))]\n",
-                "val_datasets = [data.MoleculeDataset(val_data[0][i], featurizer) for i in range(len(smiles_columns))]\n",
-                "test_datasets = [data.MoleculeDataset(test_data[0][i], featurizer) for i in range(len(smiles_columns))]"
-            ]
-        },
-        {
-            "cell_type": "markdown",
-            "metadata": {},
-            "source": [
-                "# Construct multicomponent dataset and scale the targets"
-            ]
-        },
-        {
-            "cell_type": "code",
-            "execution_count": 9,
-            "metadata": {},
-            "outputs": [],
-            "source": [
-                "train_mcdset = data.MulticomponentDataset(train_datasets)\n",
-                "scaler = train_mcdset.normalize_targets()\n",
-                "val_mcdset = data.MulticomponentDataset(val_datasets)\n",
-                "val_mcdset.normalize_targets(scaler)\n",
-                "test_mcdset = data.MulticomponentDataset(test_datasets)\n"
-            ]
-        },
-        {
-            "cell_type": "markdown",
-            "metadata": {},
-            "source": [
-                "# Construct data loader"
-            ]
-        },
-        {
-            "cell_type": "code",
-            "execution_count": 10,
-            "metadata": {},
-            "outputs": [],
-            "source": [
-                "train_loader = data.build_dataloader(train_mcdset)\n",
-                "val_loader = data.build_dataloader(val_mcdset, shuffle=False)\n",
-                "test_loader = data.build_dataloader(test_mcdset, shuffle=False)"
-            ]
-        },
-        {
-            "cell_type": "markdown",
-            "metadata": {},
-            "source": [
-                "# Construct multicomponent MPNN"
-            ]
-        },
-        {
-            "cell_type": "markdown",
-            "metadata": {},
-            "source": [
-                "## MulticomponentMessagePassing\n",
-                "- `blocks`: a list of message passing block used for each components\n",
-                "- `n_components`: number of components"
-            ]
-        },
-        {
-            "cell_type": "code",
-            "execution_count": 11,
-            "metadata": {},
-            "outputs": [],
-            "source": [
-                "mcmp = nn.MulticomponentMessagePassing(\n",
-                "    blocks=[nn.BondMessagePassing() for _ in range(len(smiles_columns))],\n",
-                "    n_components=len(smiles_columns),\n",
-                ")"
-            ]
-        },
-        {
-            "cell_type": "markdown",
-            "metadata": {},
-            "source": [
-                "## Aggregation"
-            ]
-        },
-        {
-            "cell_type": "code",
-            "execution_count": 12,
-            "metadata": {},
-            "outputs": [],
-            "source": [
-                "agg = nn.MeanAggregation()"
-            ]
-        },
-        {
-            "cell_type": "markdown",
-            "metadata": {},
-            "source": [
-                "## RegressionFFN"
-            ]
-        },
-        {
-            "cell_type": "code",
-            "execution_count": 13,
-            "metadata": {},
-            "outputs": [
-                {
-                    "name": "stderr",
-                    "output_type": "stream",
-                    "text": [
-                        "/home/hwpang/Projects/chemprop_v2_dev/chemprop/chemprop/nn/transforms.py:21: UserWarning: To copy construct from a tensor, it is recommended to use sourceTensor.clone().detach() or sourceTensor.clone().detach().requires_grad_(True), rather than torch.tensor(sourceTensor).\n",
-                        "  self.register_buffer(\"mean\", torch.tensor(mean, dtype=torch.float).unsqueeze(0))\n",
-                        "/home/hwpang/Projects/chemprop_v2_dev/chemprop/chemprop/nn/transforms.py:22: UserWarning: To copy construct from a tensor, it is recommended to use sourceTensor.clone().detach() or sourceTensor.clone().detach().requires_grad_(True), rather than torch.tensor(sourceTensor).\n",
-                        "  self.register_buffer(\"scale\", torch.tensor(scale, dtype=torch.float).unsqueeze(0))\n"
-                    ]
-                }
-            ],
-            "source": [
-                "output_transform = nn.UnscaleTransform.from_standard_scaler(scaler)"
-            ]
-        },
-        {
-            "cell_type": "code",
-            "execution_count": 14,
-            "metadata": {},
-            "outputs": [],
-            "source": [
-                "ffn = nn.RegressionFFN(\n",
-                "    input_dim=mcmp.output_dim,\n",
-                "    output_transform=output_transform,\n",
-                ")"
-            ]
-        },
-        {
-            "cell_type": "markdown",
-            "metadata": {},
-            "source": [
-                "## Metrics"
-            ]
-        },
-        {
-            "cell_type": "code",
-            "execution_count": 15,
-            "metadata": {},
-            "outputs": [],
-            "source": [
-                "metric_list = [metrics.RMSEMetric(), metrics.MAEMetric()] # Only the first metric is used for training and early stopping"
-            ]
-        },
-        {
-            "cell_type": "markdown",
-            "metadata": {},
-            "source": [
-                "## MulticomponentMPNN"
-            ]
-        },
-        {
-            "cell_type": "code",
-            "execution_count": 16,
-            "metadata": {},
-            "outputs": [
-                {
-                    "data": {
-                        "text/plain": [
-                            "MulticomponentMPNN(\n",
-                            "  (message_passing): MulticomponentMessagePassing(\n",
-                            "    (blocks): ModuleList(\n",
-                            "      (0-1): 2 x BondMessagePassing(\n",
-                            "        (W_i): Linear(in_features=86, out_features=300, bias=False)\n",
-                            "        (W_h): Linear(in_features=300, out_features=300, bias=False)\n",
-                            "        (W_o): Linear(in_features=372, out_features=300, bias=True)\n",
-                            "        (dropout): Dropout(p=0.0, inplace=False)\n",
-                            "        (tau): ReLU()\n",
-                            "        (V_d_transform): Identity()\n",
-                            "        (graph_transform): Identity()\n",
-                            "      )\n",
-                            "    )\n",
-                            "  )\n",
-                            "  (agg): MeanAggregation()\n",
-                            "  (bn): BatchNorm1d(600, eps=1e-05, momentum=0.1, affine=True, track_running_stats=True)\n",
-                            "  (predictor): RegressionFFN(\n",
-                            "    (ffn): MLP(\n",
-                            "      (0): Sequential(\n",
-                            "        (0): Linear(in_features=600, out_features=300, bias=True)\n",
-                            "      )\n",
-                            "      (1): Sequential(\n",
-                            "        (0): ReLU()\n",
-                            "        (1): Dropout(p=0.0, inplace=False)\n",
-                            "        (2): Linear(in_features=300, out_features=1, bias=True)\n",
-                            "      )\n",
-                            "    )\n",
-                            "    (criterion): MSELoss()\n",
-                            "    (output_transform): UnscaleTransform()\n",
-                            "  )\n",
-                            "  (X_d_transform): Identity()\n",
-                            ")"
-                        ]
-                    },
-                    "execution_count": 16,
-                    "metadata": {},
-                    "output_type": "execute_result"
-                }
-            ],
-            "source": [
-                "mcmpnn = multi.MulticomponentMPNN(\n",
-                "    mcmp,\n",
-                "    agg,\n",
-                "    ffn,\n",
-                "    metrics=metric_list,\n",
-                ")\n",
-                "\n",
-                "mcmpnn"
-            ]
-        },
-        {
-            "cell_type": "markdown",
-            "metadata": {},
-            "source": [
-                "# Set up trainer"
-            ]
-        },
-        {
-            "cell_type": "code",
-            "execution_count": 24,
-            "metadata": {},
-            "outputs": [
-                {
-                    "name": "stderr",
-                    "output_type": "stream",
-                    "text": [
-                        "GPU available: True (cuda), used: True\n",
-                        "TPU available: False, using: 0 TPU cores\n",
-                        "IPU available: False, using: 0 IPUs\n",
-                        "HPU available: False, using: 0 HPUs\n"
-                    ]
-                }
-            ],
-            "source": [
-                "trainer = pl.Trainer(\n",
-                "    logger=False,\n",
-                "    enable_checkpointing=True,\n",
-                "    enable_progress_bar=True,\n",
-                "    accelerator=\"auto\",\n",
-                "    devices=1,\n",
-                "    max_epochs=20, # number of epochs to train for\n",
-                ")"
-            ]
-        },
-        {
-            "cell_type": "markdown",
-            "metadata": {},
-            "source": [
-                "# Start training"
-            ]
-        },
-        {
-            "cell_type": "code",
-            "execution_count": 25,
-            "metadata": {},
-            "outputs": [
-                {
-                    "name": "stderr",
-                    "output_type": "stream",
-                    "text": [
-                        "LOCAL_RANK: 0 - CUDA_VISIBLE_DEVICES: [0,1]\n",
-                        "Loading `train_dataloader` to estimate number of stepping batches.\n",
-                        "\n",
-                        "  | Name            | Type                         | Params\n",
-                        "-----------------------------------------------------------------\n",
-                        "0 | message_passing | MulticomponentMessagePassing | 455 K \n",
-                        "1 | agg             | MeanAggregation              | 0     \n",
-                        "2 | bn              | BatchNorm1d                  | 1.2 K \n",
-                        "3 | predictor       | RegressionFFN                | 180 K \n",
-                        "4 | X_d_transform   | Identity                     | 0     \n",
-                        "  | other params    | n/a                          | 1     \n",
-                        "-----------------------------------------------------------------\n",
-                        "637 K     Trainable params\n",
-                        "1         Non-trainable params\n",
-                        "637 K     Total params\n",
-                        "2.549     Total estimated model params size (MB)\n"
-                    ]
-                },
-                {
-                    "name": "stdout",
-                    "output_type": "stream",
-                    "text": [
-                        "Epoch 19: 100%|██████████| 2/2 [00:00<00:00, 25.37it/s, train_loss=0.033, val_loss=480.0]  "
-                    ]
-                },
-                {
-                    "name": "stderr",
-                    "output_type": "stream",
-                    "text": [
-                        "`Trainer.fit` stopped: `max_epochs=20` reached.\n"
-                    ]
-                },
-                {
-                    "name": "stdout",
-                    "output_type": "stream",
-                    "text": [
-                        "Epoch 19: 100%|██████████| 2/2 [00:00<00:00, 21.88it/s, train_loss=0.033, val_loss=480.0]\n"
-                    ]
-                }
-            ],
-            "source": [
-                "trainer.fit(mcmpnn, train_loader, val_loader)"
-            ]
-        },
-        {
-            "cell_type": "markdown",
-            "metadata": {},
-            "source": [
-                "# Test results"
-            ]
-        },
-        {
-            "cell_type": "code",
-            "execution_count": 26,
-            "metadata": {},
-            "outputs": [
-                {
-                    "name": "stderr",
-                    "output_type": "stream",
-                    "text": [
-                        "LOCAL_RANK: 0 - CUDA_VISIBLE_DEVICES: [0,1]\n"
-                    ]
-                },
-                {
-                    "name": "stdout",
-                    "output_type": "stream",
-                    "text": [
-                        "Testing DataLoader 0: 100%|██████████| 1/1 [00:00<00:00, 239.66it/s]\n",
-                        "────────────────────────────────────────────────────────────────────────────────────────────────────────────────────────\n",
-                        "       Test metric             DataLoader 0\n",
-                        "────────────────────────────────────────────────────────────────────────────────────────────────────────────────────────\n",
-                        "        test/mae             66.03467559814453\n",
-                        "        test/rmse            78.33834838867188\n",
-                        "────────────────────────────────────────────────────────────────────────────────────────────────────────────────────────\n"
-                    ]
-                }
-            ],
-            "source": [
-                "results = trainer.test(mcmpnn, test_loader)\n"
-            ]
-        },
-        {
-            "cell_type": "code",
-            "execution_count": null,
-            "metadata": {},
-            "outputs": [],
-            "source": []
-        }
-    ],
-    "metadata": {
-        "kernelspec": {
-            "display_name": "Python 3",
-            "language": "python",
-            "name": "python3"
-        },
-        "language_info": {
-            "codemirror_mode": {
-                "name": "ipython",
-                "version": 3
-            },
-            "file_extension": ".py",
-            "mimetype": "text/x-python",
-            "name": "python",
-            "nbconvert_exporter": "python",
-            "pygments_lexer": "ipython3",
-            "version": "3.11.8"
-        },
-        "orig_nbformat": 4
->>>>>>> b026f244
+      "2.544     Total estimated model params size (MB)\n",
+      "34        Modules in train mode\n",
+      "0         Modules in eval mode\n"
+     ]
     },
     {
      "name": "stdout",
      "output_type": "stream",
      "text": [
+      "Sanity Checking: |          | 0/? [00:00<?, ?it/s]"
+     ]
+    },
+    {
+     "name": "stderr",
+     "output_type": "stream",
+     "text": [
+      "/home/knathan/anaconda3/envs/chemprop/lib/python3.11/site-packages/lightning/pytorch/trainer/connectors/data_connector.py:424: The 'val_dataloader' does not have many workers which may be a bottleneck. Consider increasing the value of the `num_workers` argument` to `num_workers=11` in the `DataLoader` to improve performance.\n"
+     ]
+    },
+    {
+     "name": "stdout",
+     "output_type": "stream",
+     "text": [
       "Sanity Checking DataLoader 0:   0%|          | 0/1 [00:00<?, ?it/s]"
      ]
     },
     {
+     "name": "stdout",
+     "output_type": "stream",
+     "text": [
+      "Epoch 19: 100%|██████████| 2/2 [00:01<00:00,  1.27it/s, train_loss=1.170, val_loss=0.417]"
+     ]
+    },
+    {
      "name": "stderr",
      "output_type": "stream",
      "text": [
-      "/home/scli/miniconda3/envs/chemprop_v2/lib/python3.11/site-packages/lightning/pytorch/trainer/connectors/data_connector.py:441: The 'val_dataloader' does not have many workers which may be a bottleneck. Consider increasing the value of the `num_workers` argument` to `num_workers=63` in the `DataLoader` to improve performance.\n"
+      "`Trainer.fit` stopped: `max_epochs=20` reached.\n"
      ]
     },
     {
      "name": "stdout",
      "output_type": "stream",
      "text": [
-      "Epoch 19: 100%|██████████| 2/2 [00:00<00:00, 29.02it/s, train_loss=0.871, val_loss=0.469]"
-     ]
-    },
-    {
-     "name": "stderr",
-     "output_type": "stream",
-     "text": [
-      "`Trainer.fit` stopped: `max_epochs=20` reached.\n"
-     ]
-    },
-    {
-     "name": "stdout",
-     "output_type": "stream",
-     "text": [
-      "Epoch 19: 100%|██████████| 2/2 [00:00<00:00, 25.23it/s, train_loss=0.871, val_loss=0.469]\n",
-      "\n"
+      "Epoch 19: 100%|██████████| 2/2 [00:01<00:00,  1.18it/s, train_loss=1.170, val_loss=0.417]\n"
      ]
     }
    ],
@@ -1297,15 +631,14 @@
      "name": "stderr",
      "output_type": "stream",
      "text": [
-      "LOCAL_RANK: 0 - CUDA_VISIBLE_DEVICES: [0,1]\n",
-      "/home/scli/miniconda3/envs/chemprop_v2/lib/python3.11/site-packages/lightning/pytorch/trainer/connectors/data_connector.py:441: The 'test_dataloader' does not have many workers which may be a bottleneck. Consider increasing the value of the `num_workers` argument` to `num_workers=63` in the `DataLoader` to improve performance.\n"
+      "/home/knathan/anaconda3/envs/chemprop/lib/python3.11/site-packages/lightning/pytorch/trainer/connectors/data_connector.py:424: The 'test_dataloader' does not have many workers which may be a bottleneck. Consider increasing the value of the `num_workers` argument` to `num_workers=11` in the `DataLoader` to improve performance.\n"
      ]
     },
     {
      "name": "stdout",
      "output_type": "stream",
      "text": [
-      "Testing DataLoader 0: 100%|██████████| 1/1 [00:00<00:00, 240.55it/s]\n"
+      "Testing DataLoader 0: 100%|██████████| 1/1 [00:00<00:00,  7.43it/s]\n"
      ]
     },
     {
@@ -1314,8 +647,8 @@
        "<pre style=\"white-space:pre;overflow-x:auto;line-height:normal;font-family:Menlo,'DejaVu Sans Mono',consolas,'Courier New',monospace\">┏━━━━━━━━━━━━━━━━━━━━━━━━━━━┳━━━━━━━━━━━━━━━━━━━━━━━━━━━┓\n",
        "┃<span style=\"font-weight: bold\">        Test metric        </span>┃<span style=\"font-weight: bold\">       DataLoader 0        </span>┃\n",
        "┡━━━━━━━━━━━━━━━━━━━━━━━━━━━╇━━━━━━━━━━━━━━━━━━━━━━━━━━━┩\n",
-       "│<span style=\"color: #008080; text-decoration-color: #008080\">  batch_averaged_test/mae  </span>│<span style=\"color: #800080; text-decoration-color: #800080\">     95.1571273803711      </span>│\n",
-       "│<span style=\"color: #008080; text-decoration-color: #008080\"> batch_averaged_test/rmse  </span>│<span style=\"color: #800080; text-decoration-color: #800080\">    105.67393493652344     </span>│\n",
+       "│<span style=\"color: #008080; text-decoration-color: #008080\">  batch_averaged_test/mae  </span>│<span style=\"color: #800080; text-decoration-color: #800080\">     92.51277923583984     </span>│\n",
+       "│<span style=\"color: #008080; text-decoration-color: #008080\"> batch_averaged_test/rmse  </span>│<span style=\"color: #800080; text-decoration-color: #800080\">     99.21867370605469     </span>│\n",
        "└───────────────────────────┴───────────────────────────┘\n",
        "</pre>\n"
       ],
@@ -1323,8 +656,8 @@
        "┏━━━━━━━━━━━━━━━━━━━━━━━━━━━┳━━━━━━━━━━━━━━━━━━━━━━━━━━━┓\n",
        "┃\u001b[1m \u001b[0m\u001b[1m       Test metric       \u001b[0m\u001b[1m \u001b[0m┃\u001b[1m \u001b[0m\u001b[1m      DataLoader 0       \u001b[0m\u001b[1m \u001b[0m┃\n",
        "┡━━━━━━━━━━━━━━━━━━━━━━━━━━━╇━━━━━━━━━━━━━━━━━━━━━━━━━━━┩\n",
-       "│\u001b[36m \u001b[0m\u001b[36m batch_averaged_test/mae \u001b[0m\u001b[36m \u001b[0m│\u001b[35m \u001b[0m\u001b[35m    95.1571273803711     \u001b[0m\u001b[35m \u001b[0m│\n",
-       "│\u001b[36m \u001b[0m\u001b[36mbatch_averaged_test/rmse \u001b[0m\u001b[36m \u001b[0m│\u001b[35m \u001b[0m\u001b[35m   105.67393493652344    \u001b[0m\u001b[35m \u001b[0m│\n",
+       "│\u001b[36m \u001b[0m\u001b[36m batch_averaged_test/mae \u001b[0m\u001b[36m \u001b[0m│\u001b[35m \u001b[0m\u001b[35m    92.51277923583984    \u001b[0m\u001b[35m \u001b[0m│\n",
+       "│\u001b[36m \u001b[0m\u001b[36mbatch_averaged_test/rmse \u001b[0m\u001b[36m \u001b[0m│\u001b[35m \u001b[0m\u001b[35m    99.21867370605469    \u001b[0m\u001b[35m \u001b[0m│\n",
        "└───────────────────────────┴───────────────────────────┘\n"
       ]
      },
@@ -1339,7 +672,7 @@
  ],
  "metadata": {
   "kernelspec": {
-   "display_name": "chemprop_v2",
+   "display_name": "chemprop",
    "language": "python",
    "name": "python3"
   },
